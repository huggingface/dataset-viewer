# SPDX-License-Identifier: Apache-2.0
# Copyright 2022 The HuggingFace Authors.

# --- common parameters ---

global:
  huggingface:
    service:
      ports:
        datasetsServer:
          proxy: 30931
          admin: 32702
          api: 31370

images:
  pullPolicy: IfNotPresent
  pullSecrets: []
  reverseProxy:
    useGlobalRegistry: false
    registry: docker.io
    repository: nginx
    tag: "1.20"
  jobs:
    mongodbMigration:
      registry: huggingface
      useGlobalRegistry: false
      repository: datasets-server-jobs-mongodb_migration
      tag: sha-fb3399a
    cacheMaintenance:
      registry: huggingface
      useGlobalRegistry: false
      repository: datasets-server-jobs-cache_maintenance
      tag: sha-fb3399a
  services:
    admin:
      registry: huggingface
      useGlobalRegistry: false
      repository: datasets-server-services-admin
      tag: sha-fb3399a
    api:
      registry: huggingface
      useGlobalRegistry: false
      repository: datasets-server-services-api
      tag: sha-fb3399a
    worker:
      registry: huggingface
      useGlobalRegistry: false
      repository: datasets-server-services-worker
      tag: sha-fb3399a

secrets:
  mongoUrl:
    fromSecret: true
    secretName: "mongo-url"
    value: mongo://
  appHfToken:
    fromSecret: true
    secretName: "hf-token"
  userHfToken:
    fromSecret: true
    secretName: "hf-token-francky"
  hfWebhookSecret:
    fromSecret: true
    secretName: "webhook-secret"
  spawningToken:
    fromSecret: true
    secretName: "spawning-token"

persistence:
  existingClaim: "nfs-datasets-server-pvc"

monitoring:
  enabled: true

mongodb:
  enabled: false

common:
  # URL of the HuggingFace Hub
  hfEndpoint: "https://huggingface.co"

log:
  # Log level
  level: "INFO"

firstRows:
  maxBytes: "200_000"

parquetAndInfo:
  maxDatasetSize: "5_000_000_000"
  blockedDatasets: "matallanas/linustechtips-transcript-audio-wav,KnutJaegersberg/Interpretable_word_embeddings_large_cskg,ashraf-ali/quran-data,cjvt/cc_gigafida,cmudrc/porous-microstructure-strain-fields,dlwh/MultiLegalPile_Wikipedia_Shuffled,izumaru/os2-datasets,joelito/MultiLegalPile_Wikipedia_Filtered,leviethoang/VBVLSP,nyanko7/yandere-images,severo/wit,texturedesign/td01_natural-ground-textures,Tristan/olm-october-2022-tokenized-1024-exact-dedup-only,Whispering-GPT/linustechtips-transcript-audio,beyond/chinese_clean_passages_80m,bigscience/xP3,dalle-mini/YFCC100M_OpenAI_subset,galman33/gal_yair_166000_256x256_fixed,matallanas/linustechtips-transcript-audio-mp3,mwitiderrick/arXiv,sjpmpzx/qm_ly_gy_soundn,tilos/ASR-CCANTCSC,matallanas/linustechtips-transcript-audio-ogg,VIMA/VIMA-Data,severo/wit,wmt/europarl,chrisjay/mnist-adversarial-dataset,mwitiderrick/arXiv,HuggingFaceM4/TextCaps,CristianaLazar/librispeech5k_train,texturedesign/td01_natural-ground-textures,cjvt/cc_gigafida,Yehor/ukrainian-tts-lada,YWjimmy/PeRFception-v1,SDbiaseval/dataset-dalle,Pinguin/images,DTU54DL/librispeech5k-augmentated-train-prepared,CristianaLazar/librispeech500,abdusahmbzuai/masc_dev,anonymousdeepcc/DeepCC,bigcode/the-stack-username-to-repo,bigscience/massive-probing-results,dgrnd4/stanford_dog_dataset,gigant/romanian_speech_synthesis_0_8_1,helena-balabin/sentences,icelab/ntrs_meta,joefox/Mozilla_Common_Voice_ru_test_noise,m-aliabbas/idrak_splitted_amy_1,marinone94/nst_sv,mbarnig/lb-de-fr-en-pt-12800-TTS-CORPUS,momilla/Ethereum_transacitons,nev/anime-giph,openclimatefix/nimrod-uk-1km-validation,raghav66/whisper-gpt,strombergnlp/broad_twitter_corpus,z-uo/female-LJSpeech-italian,Champion/vpc2020_clear_anon_speech,DelgadoPanadero/Pokemon,GEM/references,HuggingFaceM4/FairFace,Karavet/ILUR-news-text-classification-corpus,Voicemod/LibriTTS-100-preproc,YWjimmy/PeRFception-v1-1,albertvillanova/TextCaps,allenai/c4,dog/punks,chenghao/scielo_books,YWjimmy/PeRFception-v1-2,bigcode/the-stack-dedup,openclimatefix/era5,Carlisle/msmarco-passage-non-abs,SetFit/mnli,valurank/PoliticalBias_AllSides_Txt,Biomedical-TeMU/ProfNER_corpus_classification,LeoFeng/MLHW_6,pragnakalp/squad_v2_french_translated,textvqa,polinaeterna/vox_lingua,nishita/ade20k-sample,oyk100/ChaSES-data,YWjimmy/PeRFception-v1-3,YWjimmy/PeRFception-ScanNet,ChaiML/AnthropicRLHFPreferenceData,voidful/librispeech_asr_text,Isma/librispeech_1000_seed_42,Graphcore/vqa-lxmert,Tevatron/wikipedia-curated-corpus,adamlin/daily_dialog,cameronbc/synthtiger,clarin-pl/multiwiki_90k,echarlaix/vqa-lxmert,gigant/african_accented_french,Graphcore/vqa,echarlaix/vqa,jimregan/clarinpl_studio,GEM/xsum,Tevatron/wikipedia-squad-corpus,mulcyber/europarl-mono,nateraw/wit,bigscience/P3,tau/mrqa,uva-irlab/trec-cast-2019-multi-turn,vblagoje/wikipedia_snippets_streamed,Tevatron/wikipedia-wq-corpus,malteos/paperswithcode-aspects,Samip/Scotch,iluvvatar/RuREBus,nateraw/quickdraw,tau/scrolls,qanastek/MASSIVE,TalTechNLP/VoxLingua107,shanya/crd3,HugoLaurencon/libri_light,jerpint/imagenette,Leyo/TGIF,DFKI-SLT/few-nerd,crystina-z/msmarco-passage-dl20,HuggingFaceM4/epic_kitchens_100,HuggingFaceM4/yttemporal180m,andreagasparini/librispeech_train_other_only,allenai/nllb,biglam/nls_chapbook_illustrations,winvoker/lvis,Lacito/pangloss,indonesian-nlp/librivox-indonesia,Graphcore/gqa-lxmert,nanom/splittedspanish3bwc,cahya/librivox-indonesia,asapp/slue,sil-ai/audio-keyword-spotting,tner/wikiann,rogerdehe/xfund,arpelarpe/nota,mwhanna/ACT-Thor,sanchit-gandhi/librispeech_asr_clean,echarlaix/gqa-lxmert,shunk031/cocostuff,gigant/m-ailabs_speech_dataset_fr,jimregan/clarinpl_sejmsenat,1aurent/icdar-2011,marinone94/nst_no,jamescalam/unsplash-25k-images,stas/openwebtext-10k,florianbussmann/train_tickets-yu2020pick,benschill/brain-tumor-collection,imvladikon/paranames,PolyAI/evi,bengaliAI/cvbn,Sreyan88/librispeech_asr,superb,mozilla-foundation/common_voice_10_0,darkproger/librispeech_asr,kresnik/librispeech_asr_test,Lehrig/Monkey-Species-Collection,HuggingFaceM4/TGIF,crystina-z/miracl-bm25-negative,cats_vs_dogs,biglam/gallica_literary_fictions,common_language,competition_math,cornell_movie_dialog,evidence_infer_treatment,hebrew_projectbenyehuda,lj_speech,mc4,muchocine,opus_euconst,tab_fact,the_pile,tapaco,turkic_xwmt,web_nlg,vctk,mathaillah/BeritaHoaks-NonHoaks,universal_morphologies,LanceaKing/asvspoof2019,andreagasparini/librispeech_train_clean_only,nuprl/MultiPL-E,SLPL/naab-raw,mteb/results,SocialGrep/the-reddit-climate-change-dataset,bigscience-biomedical/anat_em,crystina-z/xor-tydi-corpus,qanastek/QUAERO,TomTBT/pmc_open_access_section,jamescalam/movielens-25m-ratings,HuggingFaceM4/charades,Tevatron/xor-tydi-corpus,khalidalt/tydiqa-primary,nvm472001/cvdataset-layoutlmv3,Lehrig/GTZAN-Collection,mteb/tatoeba-bitext-mining,sled-umich/Action-Effect,HamdiJr/Egyptian_hieroglyphs,joelito/lextreme,cooleel/xfund_de,oscar,mozilla-foundation/common_voice_7_0,KETI-AIR/vqa,Livingwithmachines/MapReader_Data_SIGSPATIAL_2022,NLPC-UOM/document_alignment_dataset-Sinhala-Tamil-English,miracl/miracl,Muennighoff/flores200,Murple/mmcrsc,mesolitica/dbp,CodedotAI/code_clippy,keshan/clean-si-mc4,yhavinga/ccmatrix,metashift,google/fleurs,HugoLaurencon/libri_light_bytes,biwi_kinect_head_pose,ami,bigscience-biomedical/ebm_pico,HuggingFaceM4/general-pmd-synthetic-testing,crystina-z/mmarco,robertmyers/pile_v2,bigbio/anat_em,biglam/early_printed_books_font_detection,nateraw/imagenet-sketch,jpwahle/dblp-discovery-dataset,andreagasparini/librispeech_test_only,crystina-z/mmarco-corpus,mozilla-foundation/common_voice_6_0,biglam/brill_iconclass,bigscience-biomedical/evidence_inference,HuggingFaceM4/cm4-synthetic-testing,SocialGrep/ten-million-reddit-answers,bnl_newspapers,multilingual_librispeech,openslr,GEM/BiSECT,Graphcore/gqa,SaulLu/Natural_Questions_HTML_reduced_all,ccdv/cnn_dailymail,mozilla-foundation/common_voice_1_0,huggan/anime-faces,Biomedical-TeMU/ProfNER_corpus_NER,MorVentura/TRBLLmaker,student/celebA,Rodion/uno_sustainable_development_goals,Nart/parallel-ab-ru,HuggingFaceM4/VQAv2,mesolitica/noisy-ms-en-augmentation,nateraw/rice-image-dataset,tensorcat/wikipedia-japanese,angelolab/ark_example,RAYZ/Mixed-Dia,ywchoi/mdpi_sept10,TomTBT/pmc_open_access_figure,society-ethics/lila_camera_traps,autoevaluator/shoes-vs-sandals-vs-boots,cjvt/slo_collocations,parambharat/mile_dataset,rossevine/tesis,ksaml/Stanford_dogs,nuprl/MultiPL-E-raw-data,ZihaoLin/zhlds,ACL-OCL/acl-anthology-corpus,mozilla-foundation/common_voice_2_0,Biomedical-TeMU/SPACCC_Sentence-Splitter,nateraw/rice-image-dataset-2,mesolitica/noisy-en-ms-augmentation,bigbio/ctebmsp,bigbio/distemist,nlphuji/vasr,parambharat/malayalam_asr_corpus,cjvt/sloleks,DavidVivancos/MindBigData2022_Imagenet_IN_Spct,KokeCacao/oracle,keremberke/nfl-object-detection,lafi23333/ds,Lykon/OnePiece,kaliansh/sdaia,sil-ai/audio-kw-in-context,andite/riyo-tag,ilhanemirhan/eee543,backslashlim/LoRA-Datasets,hr16/Miwano-Rag,ccdv/mediasum,mozilla-foundation/common_voice_3_0,mozilla-foundation/common_voice_4_0,bigbio/ebm_pico,parambharat/kannada_asr_corpus,parambharat/telugu_asr_corpus,Abuelnour/json_1000_Scientific_Paper,reazon-research/reazonspeech,shunk031/livedoor-news-corpus,mesolitica/translated-SQUAD,SamAct/medium_cleaned,EfaceD/ElysiumInspirations,cahya/fleurs,guangguang/azukijpg,genjib/LAVISHData,rohitp1/librispeech_asr_clean,azraahmadi/autotrain-data-xraydatasetp2,HuggingFaceM4/COCO,bio-datasets/e3c,nateraw/auto-cats-and-dogs,keremberke/smoke-object-detection,ds4sd/DocLayNet,nlphuji/utk_faces,corentinm7/MyoQuant-SDH-Data,xglue,grasshoff/lhc_sents,HugoLaurencon/IIIT-5K,alkzar90/CC6204-Hackaton-Cub-Dataset,RaphaelOlivier/whisper_adversarial_examples,bruno-cotrim/arch-max,keshan/multispeaker-tts-sinhala,Tevatron/beir-corpus,fcakyon/gun-object-detection,ccdv/arxiv-summarization,keremberke/protective-equipment-detection,mozilla-foundation/common_voice_5_0,nlphuji/winogavil,Poupou/Gitcoin-Grant-DataBuilder,orieg/elsevier-oa-cc-by,castorini/msmarco_v1_passage_doc2query-t5_expansions,inseq/divemt_attributions,crystina-z/msmarco-passage-dl19,mozilla-foundation/common_voice_5_1,matchbench/dbp15k-fr-en,keremberke/garbage-object-detection,crystina-z/no-nonself-mrtydi,ashraq/dhivehi-corpus,zyznull/dureader-retrieval-ranking,zyznull/msmarco-passage-corpus,zyznull/msmarco-passage-ranking,Tevatron/wikipedia-squad,Tevatron/wikipedia-trivia-corpus,NeuroSenko/senko_anime_full,plncmm/wl-disease,plncmm/wl-family-member"
  supportedDatasets: "bigcode/the-stack"

optInOutUrlsScan:
  maxConcurrentRequestsNumber: 100
  maxRequestsPerSecond: 50
  rowsMaxNumber: 100_000
  urlsNumberPerBatch: 1000


# --- jobs (pre-install/upgrade hooks) ---

mongodbMigration:
  nodeSelector:
    role-datasets-server: "true"
  resources:
    requests:
      cpu: 1
    limits:
      cpu: 1

# --- jobs (post-upgrade hooks) ---

cacheMaintenance:
  action: "skip"
  # ^ allowed values are {skip,backfill,upgrade}
  log:
    level: "debug"
  backfill:
    error_codes_to_retry: ""
  resources:
    requests:
      cpu: 1
      memory: "2Gi"
    limits:
      cpu: 2
      memory: "8Gi"

# --- cron jobs  ---
backfill:
  enabled: true
  log:
    level: "debug"
  action: "backfill"
  error_codes_to_retry: ""
  schedule: "00 12 * * *"
  # every day at 12:00
  nodeSelector: {}
  resources:
    requests:
      cpu: 1
    limits:
      cpu: 1
      memory: "512Mi"
  tolerations: []

metricsCollector:
  action: "collect-metrics"
  schedule: "*/2 * * * *"
  # every two minutes
  nodeSelector: {}
  resources:
    requests:
      cpu: 1
    limits:
      cpu: 1
      memory: "512Mi"
  tolerations: []

# --- storage admin (to manually inspect the storage, in /data) ---

storageAdmin:
  nodeSelector:
    role-datasets-server: "true"
  replicas: 1
  resources:
    requests:
      cpu: 50m
      memory: "64Mi"
    limits:
      cpu: 1
      memory: "256Mi"

# --- reverse proxy ---

reverseProxy:
  nodeSelector:
    role-datasets-server: "true"
  replicas: 2
  resources:
    requests:
      cpu: 1
      memory: "64Mi"
    limits:
      cpu: 1
      memory: "256Mi"
  service:
    type: NodePort
  tolerations:
    - key: CriticalAddonsOnly
      operator: Equal

ingress:
  tls:
    - hosts:
      - "datasets-server.huggingface.co"
  annotations:
    alb.ingress.kubernetes.io/certificate-arn: arn:aws:acm:us-east-1:707930574880:certificate/971187a3-2baa-40e5-bcae-94d6ec55cd24
    alb.ingress.kubernetes.io/load-balancer-name: "hub-datasets-server-prod"
    alb.ingress.kubernetes.io/tags: "Env=prod,Project=datasets-server,Terraform=true"
    alb.ingress.kubernetes.io/target-node-labels: role-datasets-server=true
    alb.ingress.kubernetes.io/healthcheck-path: "/healthcheck"
    alb.ingress.kubernetes.io/listen-ports: '[{"HTTP": 80, "HTTPS": 443}]'
    alb.ingress.kubernetes.io/scheme: "internet-facing"
    alb.ingress.kubernetes.io/group.name: "datasets-server"
    kubernetes.io/ingress.class: "alb"

# --- services ---

admin:
  # Number of reports in /cache-reports/... endpoints
  cacheReportsNumResults: 1000
  # Number of reports in /cache-reports-with-content/... endpoints
  cacheReportsWithContentNumResults: 100
  # the timeout in seconds for the requests to the Hugging Face Hub.
  hfTimeoutSeconds: "1.5"
  # Number of uvicorn workers for running the application
  # (2 x $num_cores) + 1
  # https://docs.gunicorn.org/en/stable/design.html#how-many-workers
  uvicornNumWorkers: "9"

  nodeSelector:
    role-datasets-server: "true"
  replicas: 1
  service:
    type: NodePort
  resources:
    requests:
      cpu: 1
      memory: "512Mi"
    limits:
      cpu: 4
      memory: "4Gi"

api:
  # the timeout in seconds for the requests to the Hugging Face Hub.
  hfTimeoutSeconds: "1.5"
  # Number of uvicorn workers for running the application
  # (2 x $num_cores) + 1
  # https://docs.gunicorn.org/en/stable/design.html#how-many-workers
  uvicornNumWorkers: "9"

  nodeSelector:
    role-datasets-server: "true"
  replicas: 12
  service:
    type: NodePort
  resources:
    requests:
      cpu: 1
      memory: "512Mi"
    limits:
      cpu: 4
      memory: "4Gi"

workers:
  -
    deployName: "all"
    maxJobsPerNamespace: 5
    workerJobTypesBlocked: ""
    workerJobTypesOnly: ""
    nodeSelector:
      role-datasets-server-worker: "true"
    replicas: 20
    resources:
      requests:
        cpu: 1
        memory: "4Gi"
      limits:
        cpu: 2
        memory: "8Gi"
    tolerations: []
  -
    deployName: "light"
<<<<<<< HEAD
    maxJobsPerNamespace: 1
    workerJobTypesBlocked: "dataset-config-names,config-split-names-from-streaming,config-parquet-and-info,split-first-rows-from-parquet,split-first-rows-from-streaming,split-opt-in-out-urls-scan"
=======
    maxJobsPerNamespace: 2
    workerJobTypesBlocked: "/config-names,config-split-names-from-streaming,config-parquet-and-info,split-first-rows-from-parquet,split-first-rows-from-streaming,split-opt-in-out-urls-scan"
>>>>>>> 373c58e4
    workerJobTypesOnly: ""
    nodeSelector:
      role-datasets-server-worker: "true"
    replicas: 4
    resources:
      requests:
        cpu: 200m
        memory: "100Mi"
      limits:
        cpu: 2
        memory: "1Gi"
    tolerations: []
  -
    deployName: "temporal-opt-in-out"
    maxJobsPerNamespace: 5
    workerJobTypesBlocked: ""
    workerJobTypesOnly: "split-opt-in-out-urls-scan"
    nodeSelector:
      role-datasets-server-worker: "true"
    replicas: 20
    resources:
      requests:
        cpu: 200m
        memory: "100Mi"
      limits:
        cpu: 2
        memory: "1Gi"
    tolerations: []<|MERGE_RESOLUTION|>--- conflicted
+++ resolved
@@ -272,13 +272,8 @@
     tolerations: []
   -
     deployName: "light"
-<<<<<<< HEAD
-    maxJobsPerNamespace: 1
+    maxJobsPerNamespace: 2
     workerJobTypesBlocked: "dataset-config-names,config-split-names-from-streaming,config-parquet-and-info,split-first-rows-from-parquet,split-first-rows-from-streaming,split-opt-in-out-urls-scan"
-=======
-    maxJobsPerNamespace: 2
-    workerJobTypesBlocked: "/config-names,config-split-names-from-streaming,config-parquet-and-info,split-first-rows-from-parquet,split-first-rows-from-streaming,split-opt-in-out-urls-scan"
->>>>>>> 373c58e4
     workerJobTypesOnly: ""
     nodeSelector:
       role-datasets-server-worker: "true"
