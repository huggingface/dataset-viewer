# SPDX-License-Identifier: Apache-2.0
# Copyright 2022 The HuggingFace Authors.

{{- define "containerApi" -}}
- name: "{{ include "name" . }}-api"
  image: {{ include "services.api.image" . }}
<<<<<<< HEAD
  imagePullPolicy: {{ .Values.images.pullPolicy }}
=======
  {{- include "image.imagePullSecrets" . | nindent 2 }}
>>>>>>> f8580980
  env:
  {{ include "envCache" . | nindent 2 }}
  {{ include "envQueue" . | nindent 2 }}
  {{ include "envCommon" . | nindent 2 }}
  # service
  - name: API_HF_AUTH_PATH
    value: {{ .Values.api.hfAuthPath | quote }}
  - name: API_MAX_AGE_LONG
    value: {{ .Values.api.maxAgeLong | quote }}
  - name: API_MAX_AGE_SHORT
    value: {{ .Values.api.maxAgeShort | quote }}
  # prometheus
  - name: PROMETHEUS_MULTIPROC_DIR
    value:  {{ .Values.api.prometheusMultiprocDirectory | quote }}
  # uvicorn
  - name: API_UVICORN_HOSTNAME
    value: {{ .Values.api.uvicornHostname | quote }}
  - name: API_UVICORN_NUM_WORKERS
    value: {{ .Values.api.uvicornNumWorkers | quote }}
  - name: API_UVICORN_PORT
    value: {{ .Values.api.uvicornPort | quote }}
  securityContext:
    allowPrivilegeEscalation: false
  readinessProbe:
    tcpSocket:
      port: {{ .Values.api.uvicornPort }}
  livenessProbe:
    tcpSocket:
      port: {{ .Values.api.uvicornPort }}
  ports:
  - containerPort: {{ .Values.api.uvicornPort }}
    name: http
    protocol: TCP
  resources:
    {{ toYaml .Values.api.resources | nindent 4 }}
{{- end -}}<|MERGE_RESOLUTION|>--- conflicted
+++ resolved
@@ -4,11 +4,7 @@
 {{- define "containerApi" -}}
 - name: "{{ include "name" . }}-api"
   image: {{ include "services.api.image" . }}
-<<<<<<< HEAD
-  imagePullPolicy: {{ .Values.images.pullPolicy }}
-=======
   {{- include "image.imagePullSecrets" . | nindent 2 }}
->>>>>>> f8580980
   env:
   {{ include "envCache" . | nindent 2 }}
   {{ include "envQueue" . | nindent 2 }}
