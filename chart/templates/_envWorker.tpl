--- conflicted
+++ resolved
@@ -87,13 +87,6 @@
 - name: CONFIG_NAMES_MAX_NUMBER
   value: {{ .Values.configNames.maxNumber | quote }}
 
-<<<<<<< HEAD
-# specific to 'split-descriptive-stats'
-- name: DESCRIPTIVE_STATS_HISTOGRAM_NUM_BINS
-  value: {{ .Values.descriptiveStats.histogramNumBins | quote }}
-- name: DESCRIPTIVE_STATS_MAX_PARQUET_SIZE_BYTES
-  value: {{ .Values.descriptiveStats.maxParquetSizeBytes | quote }}
-=======
 # specific to 'split-duckdb-index' job runner
 - name: DUCKDB_INDEX_COMMIT_MESSAGE
   value: {{ .Values.duckDBIndex.commitMessage | quote }}
@@ -115,5 +108,9 @@
   value: {{ .Values.duckDBIndex.maxParquetSizeBytes | quote }}
 - name: DUCKDB_INDEX_STORAGE_DIRECTORY
   value: {{ .Values.duckDBIndex.storageDirectory | quote }}
->>>>>>> b988e218
+# specific to 'split-descriptive-stats'
+- name: DESCRIPTIVE_STATS_HISTOGRAM_NUM_BINS
+  value: {{ .Values.descriptiveStats.histogramNumBins | quote }}
+- name: DESCRIPTIVE_STATS_MAX_PARQUET_SIZE_BYTES
+  value: {{ .Values.descriptiveStats.maxParquetSizeBytes | quote }}
 {{- end -}}