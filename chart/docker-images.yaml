--- conflicted
+++ resolved
@@ -9,13 +9,7 @@
       "api": "huggingface/datasets-server-services-api:sha-18f56cb"
     },
     "workers": {
-<<<<<<< HEAD
-      "splits": "huggingface/datasets-server-workers-splits:sha-18f56cb",
-      "firstRows": "huggingface/datasets-server-workers-first_rows:sha-18f56cb",
-      "parquet": "huggingface/datasets-server-workers-parquet:sha-18f56cb"
-=======
       "datasets_based": "huggingface/datasets-server-workers-datasets_based:sha-d6a0b1e"
->>>>>>> 080da2ef
     }
   }
 }