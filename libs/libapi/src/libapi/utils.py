# SPDX-License-Identifier: Apache-2.0
# Copyright 2022 The HuggingFace Authors.

import logging
from collections.abc import Callable, Coroutine
from http import HTTPStatus
<<<<<<< HEAD
from typing import Any, Optional
=======
from typing import Any, Optional, Union
>>>>>>> 15e44895

import pyarrow as pa
from datasets import Features
from libcommon.dataset import get_dataset_git_revision
from libcommon.exceptions import CustomError
from libcommon.orchestrator import DatasetOrchestrator
from libcommon.processing_graph import ProcessingGraph, ProcessingStep
from libcommon.simple_cache import (
    CACHED_RESPONSE_NOT_FOUND,
    CacheEntry,
    get_best_response,
)
<<<<<<< HEAD
from libcommon.storage_options import StorageOptions
=======
from libcommon.storage_options import DirectoryStorageOptions, S3StorageOptions
>>>>>>> 15e44895
from libcommon.utils import Priority, RowItem, orjson_dumps
from starlette.requests import Request
from starlette.responses import JSONResponse, Response

from libapi.exceptions import (
    ResponseNotFoundError,
    ResponseNotReadyError,
    TransformRowsProcessingError,
)
from libapi.rows_utils import transform_rows


class OrjsonResponse(JSONResponse):
    def render(self, content: Any) -> bytes:
        return orjson_dumps(content=content)


def get_response(content: Any, status_code: int = 200, max_age: int = 0) -> Response:
    headers = {"Cache-Control": f"max-age={max_age}"} if max_age > 0 else {"Cache-Control": "no-store"}
    return OrjsonResponse(content=content, status_code=status_code, headers=headers)


def get_json_response(
    content: Any,
    status_code: HTTPStatus = HTTPStatus.OK,
    max_age: int = 0,
    error_code: Optional[str] = None,
    revision: Optional[str] = None,
    headers: Optional[dict[str, str]] = None,
) -> Response:
    if not headers:
        headers = {}
    headers["Cache-Control"] = f"max-age={max_age}" if max_age > 0 else "no-store"
    if error_code is not None:
        headers["X-Error-Code"] = error_code
    if revision is not None:
        headers["X-Revision"] = revision
    return OrjsonResponse(content=content, status_code=status_code.value, headers=headers)


# these headers are exposed to the client (browser)
EXPOSED_HEADERS = [
    "X-Error-Code",
    "X-Revision",
]


def get_json_ok_response(
    content: Any, max_age: int = 0, revision: Optional[str] = None, headers: Optional[dict[str, str]] = None
) -> Response:
    return get_json_response(content=content, max_age=max_age, revision=revision, headers=headers)


def get_json_error_response(
    content: Any,
    status_code: HTTPStatus = HTTPStatus.OK,
    max_age: int = 0,
    error_code: Optional[str] = None,
    revision: Optional[str] = None,
) -> Response:
    return get_json_response(
        content=content, status_code=status_code, max_age=max_age, error_code=error_code, revision=revision
    )


def get_json_api_error_response(error: CustomError, max_age: int = 0, revision: Optional[str] = None) -> Response:
    return get_json_error_response(
        content=error.as_response(),
        status_code=error.status_code,
        max_age=max_age,
        error_code=error.code,
        revision=revision,
    )


def is_non_empty_string(string: Any) -> bool:
    return isinstance(string, str) and bool(string and string.strip())


def are_valid_parameters(parameters: list[Any]) -> bool:
    return all(is_non_empty_string(s) for s in parameters)


def try_backfill_dataset_then_raise(
    processing_steps: list[ProcessingStep],
    dataset: str,
    processing_graph: ProcessingGraph,
    cache_max_days: int,
    hf_endpoint: str,
    blocked_datasets: list[str],
    hf_token: Optional[str] = None,
    hf_timeout_seconds: Optional[float] = None,
) -> None:
    """
    Tries to backfill the dataset, and then raises an error.

    Raises the following errors:
        - [`libcommon.exceptions.DatasetInBlockListError`]
          If the dataset is in the list of blocked datasets.
    """
    dataset_orchestrator = DatasetOrchestrator(
        dataset=dataset, processing_graph=processing_graph, blocked_datasets=blocked_datasets
    )
    if not dataset_orchestrator.has_some_cache():
        # We have to check if the dataset exists and is supported
        try:
            revision = get_dataset_git_revision(
                dataset=dataset,
                hf_endpoint=hf_endpoint,
                hf_token=hf_token,
                hf_timeout_seconds=hf_timeout_seconds,
            )
        except Exception as e:
            # The dataset is not supported
            raise ResponseNotFoundError("Not found.") from e
        # The dataset is supported, and the revision is known. We set the revision (it will create the jobs)
        # and tell the user to retry.
        logging.info(f"Set orchestrator revision for dataset={dataset}, revision={revision}")
        dataset_orchestrator.set_revision(
            revision=revision, priority=Priority.NORMAL, error_codes_to_retry=[], cache_max_days=cache_max_days
        )
        raise ResponseNotReadyError(
            "The server is busier than usual and the response is not ready yet. Please retry later."
        )
    elif dataset_orchestrator.has_pending_ancestor_jobs(
        processing_step_names=[processing_step.name for processing_step in processing_steps]
    ):
        # some jobs are still in progress, the cache entries could exist in the future
        raise ResponseNotReadyError(
            "The server is busier than usual and the response is not ready yet. Please retry later."
        )
    else:
        # no pending job: the cache entry will not be created
        raise ResponseNotFoundError("Not found.")


def get_cache_entry_from_steps(
    processing_steps: list[ProcessingStep],
    dataset: str,
    config: Optional[str],
    split: Optional[str],
    processing_graph: ProcessingGraph,
    cache_max_days: int,
    hf_endpoint: str,
    blocked_datasets: list[str],
    hf_token: Optional[str] = None,
    hf_timeout_seconds: Optional[float] = None,
) -> CacheEntry:
    """Gets the cache from the first successful step in the processing steps list.
    If no successful result is found, it will return the last one even if it's an error,
    Checks if job is still in progress by each processing step in case of no entry found.
    Raises:
        - [`~utils.ResponseNotFoundError`]
          if no result is found.
        - [`~utils.ResponseNotReadyError`]
          if the response is not ready yet.
        - [`libcommon.exceptions.DatasetInBlockListError`]
          If the dataset is in the list of blocked datasets.

    Returns: the cached record
    """
    kinds = [processing_step.cache_kind for processing_step in processing_steps]
    best_response = get_best_response(kinds=kinds, dataset=dataset, config=config, split=split)
    if "error_code" in best_response.response and best_response.response["error_code"] == CACHED_RESPONSE_NOT_FOUND:
        try_backfill_dataset_then_raise(
            processing_steps=processing_steps,
            processing_graph=processing_graph,
            dataset=dataset,
            hf_endpoint=hf_endpoint,
            blocked_datasets=blocked_datasets,
            hf_timeout_seconds=hf_timeout_seconds,
            hf_token=hf_token,
            cache_max_days=cache_max_days,
        )
    return best_response.response


Endpoint = Callable[[Request], Coroutine[Any, Any, Response]]


def to_rows_list(
    pa_table: pa.Table,
    dataset: str,
    revision: str,
    config: str,
    split: str,
    offset: int,
    features: Features,
    unsupported_columns: list[str],
    storage_options: StorageOptions,
    row_idx_column: Optional[str] = None,
) -> list[RowItem]:
    num_rows = pa_table.num_rows
    for idx, (column, feature) in enumerate(features.items()):
        if column in unsupported_columns:
            pa_table = pa_table.add_column(idx, column, pa.array([None] * num_rows))
    # transform the rows, if needed (e.g. save the images or audio to the assets, and return their URL)
    try:
        transformed_rows = transform_rows(
            dataset=dataset,
            revision=revision,
            config=config,
            split=split,
            rows=pa_table.to_pylist(),
            features=features,
            storage_options=storage_options,
            offset=offset,
            row_idx_column=row_idx_column,
        )
    except Exception as err:
        raise TransformRowsProcessingError(
            "Server error while post-processing the split rows. Please report the issue."
        ) from err
    return [
        {
            "row_idx": idx + offset if row_idx_column is None else row.pop(row_idx_column),
            "row": row,
            "truncated_cells": [],
        }
        for idx, row in enumerate(transformed_rows)
    ]<|MERGE_RESOLUTION|>--- conflicted
+++ resolved
@@ -4,11 +4,7 @@
 import logging
 from collections.abc import Callable, Coroutine
 from http import HTTPStatus
-<<<<<<< HEAD
 from typing import Any, Optional
-=======
-from typing import Any, Optional, Union
->>>>>>> 15e44895
 
 import pyarrow as pa
 from datasets import Features
@@ -21,11 +17,7 @@
     CacheEntry,
     get_best_response,
 )
-<<<<<<< HEAD
 from libcommon.storage_options import StorageOptions
-=======
-from libcommon.storage_options import DirectoryStorageOptions, S3StorageOptions
->>>>>>> 15e44895
 from libcommon.utils import Priority, RowItem, orjson_dumps
 from starlette.requests import Request
 from starlette.responses import JSONResponse, Response
