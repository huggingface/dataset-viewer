--- conflicted
+++ resolved
@@ -3,11 +3,7 @@
 
 from collections.abc import Callable
 from functools import partial
-<<<<<<< HEAD
-from typing import Any, Optional, Union
-=======
-from typing import Optional
->>>>>>> ea3f20d4
+from typing import Any, Optional
 
 import anyio
 from datasets import Features
