--- conflicted
+++ resolved
@@ -8,13 +8,8 @@
 [tool.poetry.dependencies]
 python = "3.9.18"
 appdirs = "^1.4.4"
-<<<<<<< HEAD
-cryptography = "^42.0.4"
+cryptography = "^43.0.1"
 datasets = {version = "^2.21.0", extras = ["audio", "vision"]}
-=======
-cryptography = "^43.0.1"
-datasets = {version = "~2.20.0", extras = ["audio", "vision"]}
->>>>>>> 195a8eee
 environs = "^9.5.0"
 fsspec = {version = "2024.3.1", extras = ["s3"]}
 huggingface-hub = {version = "^0.24.6", extras = ["hf-transfer"]}
