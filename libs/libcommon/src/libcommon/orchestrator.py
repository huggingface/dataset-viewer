# SPDX-License-Identifier: Apache-2.0
# Copyright 2023 The HuggingFace Authors.

import logging
from abc import ABC, abstractmethod
from dataclasses import dataclass, field
from typing import Optional, Union

import pandas as pd

<<<<<<< HEAD
from libcommon.constants import DEFAULT_DIFFICULTY_MAX, ERROR_CODES_TO_RETRY
=======
from libcommon.constants import (
    CONFIG_INFO_KINDS,
    CONFIG_SPLIT_NAMES_KINDS,
    DATASET_CONFIG_NAMES_KINDS,
    ERROR_CODES_TO_RETRY,
)
>>>>>>> d2e54bf7
from libcommon.exceptions import DatasetInBlockListError
from libcommon.processing_graph import (
    ProcessingGraph,
    ProcessingStep,
    ProcessingStepDoesNotExist,
)
from libcommon.prometheus import StepProfiler
from libcommon.queue import Queue
from libcommon.simple_cache import (
    delete_dataset_responses,
    fetch_names,
    get_best_response,
    get_cache_entries_df,
    has_some_cache,
    upsert_response_params,
)
from libcommon.state import ArtifactState, DatasetState, FirstStepsDatasetState
from libcommon.utils import JobInfo, JobResult, Priority, raise_if_blocked

# TODO: clean dangling cache entries


@dataclass
class CacheStatus:
    cache_has_different_git_revision: dict[str, ArtifactState] = field(default_factory=dict)
    cache_is_old: dict[str, ArtifactState] = field(default_factory=dict)
    cache_is_outdated_by_parent: dict[str, ArtifactState] = field(default_factory=dict)
    cache_is_empty: dict[str, ArtifactState] = field(default_factory=dict)
    cache_is_error_to_retry: dict[str, ArtifactState] = field(default_factory=dict)
    cache_is_job_runner_obsolete: dict[str, ArtifactState] = field(default_factory=dict)
    up_to_date: dict[str, ArtifactState] = field(default_factory=dict)

    def as_response(self) -> dict[str, list[str]]:
        return {
            "cache_has_different_git_revision": sorted(self.cache_has_different_git_revision.keys()),
            "cache_is_old": sorted(self.cache_is_old.keys()),
            "cache_is_outdated_by_parent": sorted(self.cache_is_outdated_by_parent.keys()),
            "cache_is_empty": sorted(self.cache_is_empty.keys()),
            "cache_is_error_to_retry": sorted(self.cache_is_error_to_retry.keys()),
            "cache_is_job_runner_obsolete": sorted(self.cache_is_job_runner_obsolete.keys()),
            "up_to_date": sorted(self.up_to_date.keys()),
        }


@dataclass
class QueueStatus:
    in_process: set[str] = field(default_factory=set)

    def as_response(self) -> dict[str, list[str]]:
        return {"in_process": sorted(self.in_process)}


@dataclass
class Task(ABC):
    id: str = field(init=False)
    long_id: str = field(init=False)

    @abstractmethod
    def run(self) -> None:
        pass


@dataclass
class CreateJobsTask(Task):
    job_infos: list[JobInfo] = field(default_factory=list)

    def __post_init__(self) -> None:
        # for debug and testing
        self.id = f"CreateJobs,{len(self.job_infos)}"
        types = [job_info["type"] for job_info in self.job_infos]
        self.long_id = f"CreateJobs,{types}"

    def run(self) -> None:
        with StepProfiler(
            method="CreateJobsTask.run",
            step="all",
            context=f"num_jobs_to_create={len(self.job_infos)}",
        ):
            created_jobs_count = Queue().create_jobs(job_infos=self.job_infos)
            if created_jobs_count != len(self.job_infos):
                raise ValueError(
                    f"Something went wrong when creating jobs: {len(self.job_infos)} jobs were supposed to be"
                    f" created, but {created_jobs_count} were created."
                )


@dataclass
class DeleteJobsTask(Task):
    jobs_df: pd.DataFrame

    def __post_init__(self) -> None:
        # for debug and testing
        self.id = f"DeleteJobs,{len(self.jobs_df)}"
        types = [row["type"] for _, row in self.jobs_df.iterrows()]
        self.long_id = f"DeleteJobs,{types}"

    def run(self) -> None:
        with StepProfiler(
            method="DeleteJobsTask.run",
            step="all",
            context=f"num_jobs_to_delete={len(self.jobs_df)}",
        ):
            deleted_jobs_count = Queue().delete_jobs_by_job_id(job_ids=self.jobs_df["job_id"].tolist())
            if deleted_jobs_count != len(self.jobs_df):
                raise ValueError(
                    f"Something went wrong when deleting jobs: {len(self.jobs_df)} jobs were supposed to be"
                    f" deleted, but {deleted_jobs_count} were deleted."
                )


@dataclass
class DeleteDatasetJobsTask(Task):
    dataset: str

    def __post_init__(self) -> None:
        # for debug and testing
        self.id = f"DeleteDatasetJobs,{len(self.dataset)}"
        self.long_id = self.id

    def run(self) -> None:
        with StepProfiler(
            method="DeleteDatasetJobsTask.run",
            step="all",
            context=f"dataset={self.dataset}",
        ):
            Queue().delete_dataset_jobs(dataset=self.dataset)


@dataclass
class DeleteDatasetCacheEntriesTask(Task):
    dataset: str

    def __post_init__(self) -> None:
        # for debug and testing
        self.id = f"DeleteDatasetCacheEntries,{len(self.dataset)}"
        self.long_id = self.id

    def run(self) -> None:
        with StepProfiler(
            method="DeleteDatasetCacheEntriesTask.run",
            step="all",
            context=f"dataset={self.dataset}",
        ):
            delete_dataset_responses(dataset=self.dataset)


SupportedTask = Union[CreateJobsTask, DeleteJobsTask, DeleteDatasetJobsTask, DeleteDatasetCacheEntriesTask]


@dataclass
class Plan:
    tasks: list[SupportedTask] = field(init=False)

    def __post_init__(self) -> None:
        self.tasks = []

    def add_task(self, task: SupportedTask) -> None:
        self.tasks.append(task)

    def run(self) -> int:
        """Run all the tasks in the plan.

        Returns:
            The number of tasks that were run.
        """
        for idx, task in enumerate(self.tasks):
            logging.debug(f"Running task [{idx}/{len(self.tasks)}]: {task.long_id}")
            task.run()
        return len(self.tasks)

    def as_response(self) -> list[str]:
        return sorted(task.id for task in self.tasks)


def get_num_bytes_from_config_infos(dataset: str, config: str, split: Optional[str] = None) -> Optional[int]:
    resp = get_best_response(kinds=CONFIG_INFO_KINDS, dataset=dataset, config=config).response
    if "dataset_info" in resp["content"] and isinstance(resp["content"]["dataset_info"], dict):
        dataset_info = resp["content"]["dataset_info"]
        if split is None:
            num_bytes = dataset_info.get("dataset_size")
            if isinstance(num_bytes, int):
                return num_bytes
        elif "splits" in dataset_info and isinstance(dataset_info["splits"], dict):
            split_infos = dataset_info["splits"]
            if split in split_infos and isinstance(split_infos[split], dict):
                split_info = split_infos[split]
                num_bytes = split_info.get("num_bytes")
                if isinstance(num_bytes, int):
                    return num_bytes
    return None


@dataclass
class AfterJobPlan(Plan):
    """
    Plan to create jobs after a processing step has finished.

    Args:
        job_info (JobInfo): The job info.
        processing_graph (ProcessingGraph): The processing graph.
    """

    job_info: JobInfo
    processing_graph: ProcessingGraph

    dataset: str = field(init=False)
    config: Optional[str] = field(init=False)
    split: Optional[str] = field(init=False)
    revision: str = field(init=False)
    priority: Priority = field(init=False)

    def __post_init__(self) -> None:
        super().__post_init__()
        self.dataset = self.job_info["params"]["dataset"]
        self.revision = self.job_info["params"]["revision"]
        self.priority = self.job_info["priority"]

        config = self.job_info["params"]["config"]
        split = self.job_info["params"]["split"]
        job_type = self.job_info["type"]
        try:
            processing_step = self.processing_graph.get_processing_step_by_job_type(job_type)
            next_processing_steps = self.processing_graph.get_children(processing_step.name)
        except ProcessingStepDoesNotExist as e:
            raise ValueError(f"Processing step with job type: {job_type} does not exist") from e

        if len(next_processing_steps) == 0:
            # no next processing step, nothing to do
            return

        # get the dataset infos to estimate difficulty
        if config is not None:
            self.num_bytes = get_num_bytes_from_config_infos(dataset=self.dataset, config=config, split=split)
        else:
            self.num_bytes = None

        # get the list of pending jobs for the children
        # note that it can contain a lot of unrelated jobs, we will clean after
        self.pending_jobs_df = Queue().get_pending_jobs_df(
            dataset=self.dataset,
            job_types=[next_processing_step.job_type for next_processing_step in next_processing_steps],
        )

        self.job_infos_to_create: list[JobInfo] = []
        config_names: Optional[list[str]] = None
        split_names: Optional[list[str]] = None

        # filter to only get the jobs that are not already in the queue
        for next_processing_step in next_processing_steps:
            if processing_step.input_type == next_processing_step.input_type:
                # same level, one job is expected
                # D -> D, C -> C, S -> S
                self.update(next_processing_step, config, split)
            elif processing_step.input_type in ["config", "split"] and next_processing_step.input_type == "dataset":
                # going to upper level (fan-in), one job is expected
                # S -> D, C -> D
                self.update(next_processing_step, None, None)
            elif processing_step.input_type == "split" and next_processing_step.input_type == "config":
                # going to upper level (fan-in), one job is expected
                # S -> C
                self.update(next_processing_step, config, None)
            elif processing_step.input_type == "dataset" and next_processing_step.input_type == "config":
                # going to lower level (fan-out), one job is expected per config, we need the list of configs
                # D -> C
                if config_names is None:
                    config_names = fetch_names(
                        dataset=self.dataset,
                        config=None,
                        cache_kinds=DATASET_CONFIG_NAMES_KINDS,
                        names_field="config_names",
                        name_field="config",
                    )  # Note that we use the cached content even the revision is different (ie. maybe obsolete)
                for config_name in config_names:
                    self.update(next_processing_step, config_name, None)
            elif processing_step.input_type == "config" and next_processing_step.input_type == "split":
                # going to lower level (fan-out), one job is expected per split, we need the list of splits
                # C -> S
                if split_names is None:
                    split_names = fetch_names(
                        dataset=self.dataset,
                        config=config,
                        cache_kinds=CONFIG_SPLIT_NAMES_KINDS,
                        names_field="splits",
                        name_field="split",
                    )  # Note that we use the cached content even the revision is different (ie. maybe obsolete)
                for split_name in split_names:
                    self.update(next_processing_step, config, split_name)
            else:
                raise NotImplementedError(
                    f"Unsupported input types: {processing_step.input_type} -> {next_processing_step.input_type}"
                )
                # we don't support fan-out dataset-level to split-level (no need for now)

        # Better keep this order: delete, then create
        # Note that all the pending jobs for other revisions will be deleted
        if not self.pending_jobs_df.empty:
            self.add_task(DeleteJobsTask(jobs_df=self.pending_jobs_df))
        if self.job_infos_to_create:
            self.add_task(CreateJobsTask(job_infos=self.job_infos_to_create))

    def update(
        self,
        next_processing_step: ProcessingStep,
        config: Optional[str],
        split: Optional[str],
    ) -> None:
        # ignore unrelated jobs
        config_mask = (
            self.pending_jobs_df["config"].isnull() if config is None else self.pending_jobs_df["config"] == config
        )
        split_mask = (
            self.pending_jobs_df["split"].isnull() if split is None else self.pending_jobs_df["split"] == split
        )

        unrelated_jobs_mask = (self.pending_jobs_df["type"] == next_processing_step.job_type) & (
            (self.pending_jobs_df["dataset"] != self.dataset) | (~config_mask) | (~split_mask)
        )
        self.pending_jobs_df = self.pending_jobs_df[~unrelated_jobs_mask]

        jobs_mask = (
            (self.pending_jobs_df["type"] == next_processing_step.job_type)
            & (self.pending_jobs_df["dataset"] == self.dataset)
            & (config_mask)
            & (split_mask)
        )
        ok_jobs_mask = jobs_mask & (self.pending_jobs_df["revision"] == self.revision)
        if ok_jobs_mask.any():
            # remove the first ok job for the list, and keep the others to delete them later
            self.pending_jobs_df.drop(ok_jobs_mask.idxmax(), inplace=True)
        else:
            # no pending job for the current processing step
            difficulty = next_processing_step.difficulty
            if self.num_bytes is not None and self.num_bytes >= self.processing_graph.min_bytes_for_bonus_difficulty:
                difficulty += next_processing_step.bonus_difficulty_if_dataset_is_big
            self.job_infos_to_create.append(
                {
                    "job_id": "not used",  # TODO: remove this field
                    "type": next_processing_step.job_type,
                    "params": {
                        "dataset": self.dataset,
                        "config": config,
                        "split": split,
                        "revision": self.revision,
                    },
                    "priority": self.priority,
                    "difficulty": difficulty,
                    "attempts": 0,
                }
            )


@dataclass
class DatasetBackfillPlan(Plan):
    """
    Plan to backfill a dataset for a given revision.

    The plan is composed of tasks to delete and create jobs.

    Args:
        dataset: dataset name
        processing_graph: processing graph
        revision: revision to backfill
        cache_max_days: maximum number of days to keep the cache
        error_codes_to_retry: list of error codes to retry
        priority: priority of the jobs to create
        only_first_processing_steps: if True, only the first processing steps are backfilled
    """

    dataset: str
    processing_graph: ProcessingGraph
    revision: str
    cache_max_days: int
    error_codes_to_retry: Optional[list[str]] = None
    priority: Priority = Priority.LOW
    only_first_processing_steps: bool = False

    pending_jobs_df: pd.DataFrame = field(init=False)
    cache_entries_df: pd.DataFrame = field(init=False)
    dataset_state: DatasetState = field(init=False)
    cache_status: CacheStatus = field(init=False)

    def __post_init__(self) -> None:
        super().__post_init__()
        if self.error_codes_to_retry is None:
            self.error_codes_to_retry = ERROR_CODES_TO_RETRY.split(",")
        with StepProfiler(
            method="DatasetBackfillPlan.__post_init__",
            step="all",
            context=f"dataset={self.dataset}",
        ):
            with StepProfiler(
                method="DatasetBackfillPlan.__post_init__",
                step="get_pending_jobs_df",
                context=f"dataset={self.dataset}",
            ):
                job_types = (
                    [
                        processing_step.job_type
                        for processing_step in self.processing_graph.get_first_processing_steps()
                    ]
                    if self.only_first_processing_steps
                    else None
                )
                self.pending_jobs_df = Queue().get_pending_jobs_df(
                    dataset=self.dataset,
                    job_types=job_types,
                )
            with StepProfiler(
                method="DatasetBackfillPlan.__post_init__",
                step="get_cache_entries_df",
                context=f"dataset={self.dataset}",
            ):
                cache_kinds = (
                    [
                        processing_step.cache_kind
                        for processing_step in self.processing_graph.get_first_processing_steps()
                    ]
                    if self.only_first_processing_steps
                    else None
                )
                self.cache_entries_df = get_cache_entries_df(
                    dataset=self.dataset,
                    cache_kinds=cache_kinds,
                )
                print("df result")
                print(self.cache_entries_df)
            with StepProfiler(
                method="DatasetBackfillPlan.__post_init__",
                step="get_dataset_state",
                context=f"dataset={self.dataset}",
            ):
                self.dataset_state = (
                    FirstStepsDatasetState(
                        dataset=self.dataset,
                        processing_graph=self.processing_graph,
                        revision=self.revision,
                        pending_jobs_df=self.pending_jobs_df,
                        cache_entries_df=self.cache_entries_df,
                        error_codes_to_retry=self.error_codes_to_retry,
                    )
                    if self.only_first_processing_steps
                    else DatasetState(
                        dataset=self.dataset,
                        processing_graph=self.processing_graph,
                        revision=self.revision,
                        pending_jobs_df=self.pending_jobs_df,
                        cache_entries_df=self.cache_entries_df,
                        error_codes_to_retry=self.error_codes_to_retry,
                    )
                )
            with StepProfiler(
                method="DatasetBackfillPlan.__post_init__",
                step="_get_cache_status",
                context=f"dataset={self.dataset}",
            ):
                self.cache_status = self._get_cache_status()
            with StepProfiler(
                method="DatasetBackfillPlan.__post_init__",
                step="_create_plan",
                context=f"dataset={self.dataset}",
            ):
                self._create_plan()

    def _get_artifact_states_for_step(
        self, processing_step: ProcessingStep, config: Optional[str] = None, split: Optional[str] = None
    ) -> list[ArtifactState]:
        """Get the artifact states for a step.

        Args:
            processing_step (ProcessingStep): the processing step
            config (str, optional): if not None, and step input type is config or split, only return the artifact
              states for this config
            split (str, optional): if not None, and step input type is split, only return the artifact states for
              this split (config must be specified)

        Returns:
            the artifact states for the step
        """
        if processing_step.input_type == "dataset":
            artifact_states = [self.dataset_state.artifact_state_by_step[processing_step.name]]
        elif processing_step.input_type == "config":
            if config is None:
                artifact_states = [
                    config_state.artifact_state_by_step[processing_step.name]
                    for config_state in self.dataset_state.config_states
                ]
            else:
                artifact_states = [
                    config_state.artifact_state_by_step[processing_step.name]
                    for config_state in self.dataset_state.config_states
                    if config_state.config == config
                ]
        elif processing_step.input_type == "split":
            if config is None:
                artifact_states = [
                    split_state.artifact_state_by_step[processing_step.name]
                    for config_state in self.dataset_state.config_states
                    for split_state in config_state.split_states
                ]
            elif split is None:
                artifact_states = [
                    split_state.artifact_state_by_step[processing_step.name]
                    for config_state in self.dataset_state.config_states
                    if config_state.config == config
                    for split_state in config_state.split_states
                ]
            else:
                artifact_states = [
                    split_state.artifact_state_by_step[processing_step.name]
                    for config_state in self.dataset_state.config_states
                    if config_state.config == config
                    for split_state in config_state.split_states
                    if split_state.split == split
                ]
        else:
            raise ValueError(f"Invalid input type: {processing_step.input_type}")
        artifact_states_ids = {artifact_state.id for artifact_state in artifact_states}
        if len(artifact_states_ids) != len(artifact_states):
            raise ValueError(f"Duplicate artifact states for processing_step {processing_step}")
        return artifact_states

    def _get_cache_status(self) -> CacheStatus:
        cache_status = CacheStatus()

        processing_steps = (
            self.processing_graph.get_first_processing_steps()
            if self.only_first_processing_steps
            else self.processing_graph.get_topologically_ordered_processing_steps()
        )
        for processing_step in processing_steps:
            # Every step can have one or multiple artifacts, for example config-level steps have one artifact per
            # config
            artifact_states = self._get_artifact_states_for_step(processing_step)
            for artifact_state in artifact_states:
                # is an old entry?
                if artifact_state.cache_state.is_old(days=self.cache_max_days):
                    cache_status.cache_is_old[artifact_state.id] = artifact_state
                    continue

                # any of the parents is more recent?
                if any(
                    artifact_state.cache_state.is_older_than(parent_artifact_state.cache_state)
                    for parent_step in self.processing_graph.get_parents(processing_step.name)
                    for parent_artifact_state in self._get_artifact_states_for_step(
                        processing_step=parent_step,
                        config=artifact_state.config,
                        split=artifact_state.split,
                    )
                ):
                    cache_status.cache_is_outdated_by_parent[artifact_state.id] = artifact_state
                    continue

                # is empty?
                if artifact_state.cache_state.is_empty():
                    cache_status.cache_is_empty[artifact_state.id] = artifact_state
                    continue

                # is an error that can be retried?
                if artifact_state.cache_state.is_error_to_retry():
                    cache_status.cache_is_error_to_retry[artifact_state.id] = artifact_state
                    continue

                # was created with an obsolete version of the job runner?
                if artifact_state.cache_state.is_job_runner_obsolete():
                    cache_status.cache_is_job_runner_obsolete[artifact_state.id] = artifact_state
                    continue

                # has a different git revision from the dataset current revision?
                if artifact_state.cache_state.is_git_revision_different_from(self.revision):
                    cache_status.cache_has_different_git_revision[artifact_state.id] = artifact_state
                    continue

                # ok
                cache_status.up_to_date[artifact_state.id] = artifact_state

        return cache_status

    def get_queue_status(self) -> QueueStatus:
        processing_steps = (
            self.processing_graph.get_first_processing_steps()
            if self.only_first_processing_steps
            else self.processing_graph.get_topologically_ordered_processing_steps()
        )
        return QueueStatus(
            in_process={
                artifact_state.id
                for processing_step in processing_steps
                for artifact_state in self._get_artifact_states_for_step(processing_step)
                if artifact_state.job_state.is_in_process
            }
        )

    def _create_plan(self) -> None:
        pending_jobs_to_delete_df = self.pending_jobs_df.copy()
        job_infos_to_create: list[JobInfo] = []
        artifact_states = (
            list(self.cache_status.cache_is_empty.values())
            + list(self.cache_status.cache_is_error_to_retry.values())
            + list(self.cache_status.cache_is_old.values())
            + list(self.cache_status.cache_is_outdated_by_parent.values())
            + list(self.cache_status.cache_is_job_runner_obsolete.values())
            + list(self.cache_status.cache_has_different_git_revision.values())
        )
        for artifact_state in artifact_states:
            valid_pending_jobs_df = artifact_state.job_state.valid_pending_jobs_df
            if valid_pending_jobs_df.empty:
                attempts = (
                    0
                    if not artifact_state.cache_state.cache_entry_metadata
                    else artifact_state.cache_state.cache_entry_metadata["attempts"]
                )
                difficulty = artifact_state.processing_step.difficulty + min(attempts * 20, DEFAULT_DIFFICULTY_MAX)
                job_infos_to_create.append(
                    {
                        "job_id": "not used",
                        "type": artifact_state.processing_step.job_type,
                        "params": {
                            "dataset": self.dataset,
                            "revision": self.revision,
                            "config": artifact_state.config,
                            "split": artifact_state.split,
                        },
                        "priority": self.priority,
                        "difficulty": difficulty,
                        "attempts": attempts + 1,
                    }
                )
            else:
                pending_jobs_to_delete_df.drop(valid_pending_jobs_df.index, inplace=True)
        # Better keep this order: delete, then create
        # Note that all the pending jobs for other revisions will be deleted
        if not pending_jobs_to_delete_df.empty:
            self.add_task(DeleteJobsTask(jobs_df=pending_jobs_to_delete_df))
        if job_infos_to_create:
            self.add_task(CreateJobsTask(job_infos=job_infos_to_create))


@dataclass
class DatasetRemovalPlan(Plan):
    """
    Plan to remove a dataset.

    The plan is composed of tasks to delete jobs and cache entries.

    Args:
        dataset: dataset name
    """

    dataset: str

    def __post_init__(self) -> None:
        super().__post_init__()
        self.add_task(DeleteDatasetJobsTask(dataset=self.dataset))
        self.add_task(DeleteDatasetCacheEntriesTask(dataset=self.dataset))


@dataclass
class DatasetOrchestrator:
    """
    Orchestrator for a dataset.

    Args:
        dataset (str): The name of the dataset.
        processing_graph (ProcessingGraph): The processing graph.
        blocked_datasets (list[str]): The list of blocked datasets. Supports Unix shell-style wildcards in the dataset
          name, e.g. "open-llm-leaderboard/*" to block all the datasets in the `open-llm-leaderboard` namespace. They
          are not allowed in the namespace name.

    Raises:
        libcommon.exceptions.DatasetInBlockListError: If the dataset is in the block list. As a side-effect, the
          dataset is deleted from the Datasets Server.
    """

    dataset: str
    processing_graph: ProcessingGraph
    blocked_datasets: list[str]

    def _raise_and_remove_if_blocked(self) -> None:
        try:
            raise_if_blocked(dataset=self.dataset, blocked_datasets=self.blocked_datasets)
        except DatasetInBlockListError:
            logging.warning(f"The dataset {self.dataset} is in the block list, we delete it from the Datasets Server.")
            self.remove_dataset()
            raise

    def remove_dataset(self) -> None:
        """
        Remove the dataset from the Datasets Server
        """
        plan = DatasetRemovalPlan(dataset=self.dataset)
        plan.run()

    def set_revision(
        self, revision: str, priority: Priority, error_codes_to_retry: list[str], cache_max_days: int
    ) -> None:
        """
        Set the current revision of the dataset.

        If the revision is already set to the same value, this is a no-op. Else: one job is created for every first
          step.

        Args:
            revision (str): The new revision of the dataset.
            priority (Priority): The priority of the jobs to create.
            error_codes_to_retry (list[str]): The error codes for which the jobs should be retried.
            cache_max_days (int): The maximum number of days for which the cache is considered valid.

        Returns:
            None

        Raises:
            ValueError: If the first processing steps are not dataset steps, or if the processing graph has no first
              step.
        """
        self._raise_and_remove_if_blocked()
        first_processing_steps = self.processing_graph.get_first_processing_steps()
        if len(first_processing_steps) < 1:
            raise ValueError("Processing graph has no first step")
        if any(first_processing_step.input_type != "dataset" for first_processing_step in first_processing_steps):
            raise ValueError("One of the first processing steps is not a dataset step")
        with StepProfiler(
            method="DatasetOrchestrator.set_revision",
            step="all",
            context=f"dataset={self.dataset}",
        ):
            logging.info(f"Analyzing {self.dataset}")
            with StepProfiler(
                method="DatasetOrchestrator.set_revision",
                step="plan",
                context=f"dataset={self.dataset}",
            ):
                plan = DatasetBackfillPlan(
                    dataset=self.dataset,
                    revision=revision,
                    priority=priority,
                    processing_graph=self.processing_graph,
                    error_codes_to_retry=error_codes_to_retry,
                    only_first_processing_steps=True,
                    cache_max_days=cache_max_days,
                )
            logging.info(f"Setting new revision to {self.dataset}")
            with StepProfiler(
                method="DatasetOrchestrator.set_revision",
                step="run",
                context=f"dataset={self.dataset}",
            ):
                plan.run()

    def finish_job(self, job_result: JobResult) -> None:
        """
        Finish a job.

        It will finish the job, store the result in the cache, and trigger the next steps.

        Args:
            job_result (JobResult): The result of the job.

        Returns:
            None

        Raises:
            ValueError: If the job is not found, or if the processing step is not found.
        """
        self._raise_and_remove_if_blocked()
        # check if the job is still in started status
        job_info = job_result["job_info"]
        if not Queue().is_job_started(job_id=job_info["job_id"]):
            logging.debug("the job was cancelled, don't update the cache")
            return
        # if the job could not provide an output, finish it and return
        if not job_result["output"]:
            Queue().finish_job(job_id=job_info["job_id"])
            logging.debug("the job raised an exception, don't update the cache")
            return
        # update the cache
        output = job_result["output"]
        params = job_info["params"]
        try:
            processing_step = self.processing_graph.get_processing_step_by_job_type(job_info["type"])
        except ProcessingStepDoesNotExist as e:
            raise ValueError(f"Processing step for job type {job_info['type']} does not exist") from e
        upsert_response_params(
            # inputs
            kind=processing_step.cache_kind,
            job_params=params,
            job_runner_version=job_result["job_runner_version"],
            # output
            content=output["content"],
            http_status=output["http_status"],
            error_code=output["error_code"],
            details=output["details"],
            progress=output["progress"],
            attempts=output["attempts"],
        )
        logging.debug("the job output has been written to the cache.")
        # finish the job
        Queue().finish_job(job_id=job_info["job_id"])
        logging.debug("the job has been finished.")
        # trigger the next steps
        plan = AfterJobPlan(job_info=job_info, processing_graph=self.processing_graph)
        plan.run()
        logging.debug("jobs have been created for the next steps.")

    def has_some_cache(self) -> bool:
        """
        Check if the cache has some entries for the dataset.

        Returns:
            bool: True if the cache has some entries for the dataset, False otherwise.
        """
        return has_some_cache(dataset=self.dataset)

    def has_pending_ancestor_jobs(self, processing_step_names: list[str]) -> bool:
        """
        Check if the processing steps, or one of their ancestors, have a pending job, ie. if artifacts could exist
          in the cache in the future. This method is used when a cache entry is missing in the API,
          to return a:
           - 404 error, saying that the artifact does not exist,
           - or a 500 error, saying that the artifact could be available soon (retry).

        It is implemented by checking if a job exists for the artifacts or one of their ancestors.

        Note that, if dataset-config-names' job is pending, we cannot know if the config is valid or not, so we
            consider that the artifact could exist.

        Args:
            processing_step_names (list[str]): The processing step names (artifacts) to check.

        Returns:
            bool: True if any of the artifact could exist, False otherwise.

        Raises:
            ValueError: If any of the processing step does not exist.
        """
        job_types: set[str] = set()
        for processing_step_name in processing_step_names:
            try:
                processing_step = self.processing_graph.get_processing_step(processing_step_name)
            except ProcessingStepDoesNotExist as e:
                raise ValueError(f"Processing step {processing_step_name} does not exist") from e
            ancestors = self.processing_graph.get_ancestors(processing_step_name)
            job_types.add(processing_step.job_type)
            job_types.update(ancestor.job_type for ancestor in ancestors)
        # check if a pending job exists for the artifact or one of its ancestors
        # note that we cannot know if the ancestor is really for the artifact (ie: ancestor is for config1,
        # while we look for config2,split1). Looking in this detail would be too complex, this approximation
        # is good enough.
        return Queue().has_pending_jobs(dataset=self.dataset, job_types=list(job_types))

    def backfill(
        self, revision: str, priority: Priority, cache_max_days: int, error_codes_to_retry: Optional[list[str]] = None
    ) -> int:
        """
        Backfill the cache for a given revision.

        Args:
            revision (str): The revision.
            priority (Priority): The priority of the jobs.
            cache_max_days (int): The maximum number of days to keep the cache.
            error_codes_to_retry (Optional[list[str]]): The error codes for which the jobs should be retried.

        Returns:
            int: The number of jobs created.
        """
        with StepProfiler(
            method="DatasetOrchestrator.backfill",
            step="all",
            context=f"dataset={self.dataset}",
        ):
            logging.info(f"Analyzing {self.dataset}")
            with StepProfiler(
                method="DatasetOrchestrator.raise_and_remove_if_blocked",
                step="plan",
                context=f"dataset={self.dataset}",
            ):
                self._raise_and_remove_if_blocked()
            with StepProfiler(
                method="DatasetOrchestrator.backfill",
                step="plan",
                context=f"dataset={self.dataset}",
            ):
                plan = DatasetBackfillPlan(
                    dataset=self.dataset,
                    revision=revision,
                    priority=priority,
                    processing_graph=self.processing_graph,
                    error_codes_to_retry=error_codes_to_retry,
                    only_first_processing_steps=False,
                    cache_max_days=cache_max_days,
                )
            logging.info(f"Analyzing {self.dataset}")
            with StepProfiler(
                method="DatasetOrchestrator.backfill",
                step="run",
                context=f"dataset={self.dataset}",
            ):
                return plan.run()<|MERGE_RESOLUTION|>--- conflicted
+++ resolved
@@ -8,16 +8,13 @@
 
 import pandas as pd
 
-<<<<<<< HEAD
-from libcommon.constants import DEFAULT_DIFFICULTY_MAX, ERROR_CODES_TO_RETRY
-=======
 from libcommon.constants import (
+    DEFAULT_DIFFICULTY_MAX,
     CONFIG_INFO_KINDS,
     CONFIG_SPLIT_NAMES_KINDS,
     DATASET_CONFIG_NAMES_KINDS,
     ERROR_CODES_TO_RETRY,
 )
->>>>>>> d2e54bf7
 from libcommon.exceptions import DatasetInBlockListError
 from libcommon.processing_graph import (
     ProcessingGraph,
