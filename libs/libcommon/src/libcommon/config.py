# SPDX-License-Identifier: Apache-2.0
# Copyright 2022 The HuggingFace Authors.


import logging
from dataclasses import dataclass, field
from typing import TYPE_CHECKING, Optional

from environs import Env

from libcommon.constants import (
    MIN_BYTES_FOR_BONUS_DIFFICULTY,
    PROCESSING_STEP_CONFIG_INFO_VERSION,
    PROCESSING_STEP_CONFIG_IS_VALID_VERSION,
    PROCESSING_STEP_CONFIG_OPT_IN_OUT_URLS_COUNT_VERSION,
    PROCESSING_STEP_CONFIG_PARQUET_AND_INFO_VERSION,
    PROCESSING_STEP_CONFIG_PARQUET_METADATA_VERSION,
    PROCESSING_STEP_CONFIG_PARQUET_VERSION,
    PROCESSING_STEP_CONFIG_SIZE_VERSION,
    PROCESSING_STEP_CONFIG_SPLIT_NAMES_FROM_INFO_VERSION,
    PROCESSING_STEP_CONFIG_SPLIT_NAMES_FROM_STREAMING_VERSION,
    PROCESSING_STEP_DATASET_CONFIG_NAMES_VERSION,
    PROCESSING_STEP_DATASET_HUB_CACHE_VERSION,
    PROCESSING_STEP_DATASET_INFO_VERSION,
    PROCESSING_STEP_DATASET_IS_VALID_VERSION,
    PROCESSING_STEP_DATASET_OPT_IN_OUT_URLS_COUNT_VERSION,
    PROCESSING_STEP_DATASET_PARQUET_VERSION,
    PROCESSING_STEP_DATASET_SIZE_VERSION,
    PROCESSING_STEP_DATASET_SPLIT_NAMES_VERSION,
    PROCESSING_STEP_SPLIT_DESCRIPTIVE_STATISTICS_VERSION,
    PROCESSING_STEP_SPLIT_DUCKDB_INDEX_VERSION,
    PROCESSING_STEP_SPLIT_FIRST_ROWS_FROM_PARQUET_VERSION,
    PROCESSING_STEP_SPLIT_FIRST_ROWS_FROM_STREAMING_VERSION,
    PROCESSING_STEP_SPLIT_IMAGE_URL_COLUMNS_VERSION,
    PROCESSING_STEP_SPLIT_IS_VALID_VERSION,
    PROCESSING_STEP_SPLIT_OPT_IN_OUT_URLS_COUNT_VERSION,
    PROCESSING_STEP_SPLIT_OPT_IN_OUT_URLS_SCAN_VERSION,
)

if TYPE_CHECKING:
    from libcommon.processing_graph import ProcessingGraphSpecification

ASSETS_BASE_URL = "assets"
ASSETS_FOLDER_NAME = "assets"
ASSETS_STORAGE_ROOT = "storage"
ASSETS_STORAGE_PROTOCOL = "file"


@dataclass(frozen=True)
class AssetsConfig:
    base_url: str = ASSETS_BASE_URL
    folder_name: str = ASSETS_FOLDER_NAME
    storage_protocol: str = ASSETS_STORAGE_PROTOCOL
    storage_root: str = ASSETS_STORAGE_ROOT

    @classmethod
    def from_env(cls) -> "AssetsConfig":
        env = Env(expand_vars=True)
        with env.prefixed("ASSETS_"):
            return cls(
                base_url=env.str(name="BASE_URL", default=ASSETS_BASE_URL),
                folder_name=env.str(name="FOLDER_NAME", default=ASSETS_FOLDER_NAME),
                storage_protocol=env.str(name="STORAGE_PROTOCOL", default=ASSETS_STORAGE_PROTOCOL),
                storage_root=env.str(name="STORAGE_ROOT", default=ASSETS_STORAGE_ROOT),
            )

S3_ACCESS_KEY_ID = None
S3_SECRET_ACCESS_KEY = None


@dataclass(frozen=True)
class S3Config:
    access_key_id: Optional[str] = S3_ACCESS_KEY_ID
    secret_access_key: Optional[str] = S3_SECRET_ACCESS_KEY

    @classmethod
    def from_env(cls) -> "S3Config":
        env = Env(expand_vars=True)
        with env.prefixed("S3_"):
            return cls(
                access_key_id=env.str(name="ACCESS_KEY_ID", default=S3_ACCESS_KEY_ID),
                secret_access_key=env.str(name="SECRET_ACCESS_KEY", default=S3_SECRET_ACCESS_KEY),
            )


CACHED_ASSETS_BASE_URL = "cached-assets"
CACHED_ASSETS_FOLDER_NAME = "cached-assets"
CACHED_ASSETS_STORAGE_ROOT = "storage"
CACHED_ASSETS_STORAGE_PROTOCOL = "file"
CACHED_ASSETS_STORAGE_DIRECTORY = None
<<<<<<< HEAD
=======
CACHED_ASSETS_S3_FOLDER_NAME = "cached-assets"
>>>>>>> 15e44895


@dataclass(frozen=True)
class CachedAssetsConfig:
    base_url: str = ASSETS_BASE_URL
    storage_directory: Optional[str] = CACHED_ASSETS_STORAGE_DIRECTORY
<<<<<<< HEAD
    folder_name: str = CACHED_ASSETS_FOLDER_NAME
    storage_protocol: str = CACHED_ASSETS_STORAGE_PROTOCOL
    storage_root: str = CACHED_ASSETS_STORAGE_ROOT
=======
    s3_folder_name: str = CACHED_ASSETS_S3_FOLDER_NAME
>>>>>>> 15e44895

    @classmethod
    def from_env(cls) -> "CachedAssetsConfig":
        env = Env(expand_vars=True)
        with env.prefixed("CACHED_ASSETS_"):
            return cls(
                base_url=env.str(name="BASE_URL", default=CACHED_ASSETS_BASE_URL),
                storage_directory=env.str(name="STORAGE_DIRECTORY", default=CACHED_ASSETS_STORAGE_DIRECTORY),
<<<<<<< HEAD
                folder_name=env.str(name="FOLDER_NAME", default=CACHED_ASSETS_FOLDER_NAME),
                storage_protocol=env.str(name="STORAGE_PROTOCOL", default=CACHED_ASSETS_STORAGE_PROTOCOL),
                storage_root=env.str(name="STORAGE_ROOT", default=CACHED_ASSETS_STORAGE_ROOT)
=======
                s3_folder_name=env.str(name="S3_FOLDER_NAME", default=CACHED_ASSETS_S3_FOLDER_NAME),
>>>>>>> 15e44895
            )


PARQUET_METADATA_STORAGE_DIRECTORY = None


@dataclass(frozen=True)
class ParquetMetadataConfig:
    storage_directory: Optional[str] = PARQUET_METADATA_STORAGE_DIRECTORY

    @classmethod
    def from_env(cls) -> "ParquetMetadataConfig":
        env = Env(expand_vars=True)
        with env.prefixed("PARQUET_METADATA_"):
            return cls(
                storage_directory=env.str(name="STORAGE_DIRECTORY", default=PARQUET_METADATA_STORAGE_DIRECTORY),
            )


ROWS_INDEX_MAX_ARROW_DATA_IN_MEMORY = 300_000_000


@dataclass(frozen=True)
class RowsIndexConfig:
    max_arrow_data_in_memory: int = ROWS_INDEX_MAX_ARROW_DATA_IN_MEMORY

    @classmethod
    def from_env(cls) -> "RowsIndexConfig":
        env = Env(expand_vars=True)
        with env.prefixed("ROWS_INDEX_"):
            return cls(
                max_arrow_data_in_memory=env.int(
                    name="MAX_ARROW_DATA_IN_MEMORY", default=ROWS_INDEX_MAX_ARROW_DATA_IN_MEMORY
                ),
            )


COMMON_BLOCKED_DATASETS: list[str] = []
COMMON_DATASET_SCRIPTS_ALLOW_LIST: list[str] = []
COMMON_HF_ENDPOINT = "https://huggingface.co"
COMMON_HF_TOKEN = None


@dataclass(frozen=True)
class CommonConfig:
    blocked_datasets: list[str] = field(default_factory=COMMON_BLOCKED_DATASETS.copy)
    dataset_scripts_allow_list: list[str] = field(default_factory=COMMON_DATASET_SCRIPTS_ALLOW_LIST.copy)
    hf_endpoint: str = COMMON_HF_ENDPOINT
    hf_token: Optional[str] = COMMON_HF_TOKEN

    @classmethod
    def from_env(cls) -> "CommonConfig":
        env = Env(expand_vars=True)
        with env.prefixed("COMMON_"):
            return cls(
                blocked_datasets=env.list(name="BLOCKED_DATASETS", default=COMMON_BLOCKED_DATASETS.copy()),
                dataset_scripts_allow_list=env.list(
                    name="DATASET_SCRIPTS_ALLOW_LIST", default=COMMON_DATASET_SCRIPTS_ALLOW_LIST.copy()
                ),
                hf_endpoint=env.str(name="HF_ENDPOINT", default=COMMON_HF_ENDPOINT),
                hf_token=env.str(name="HF_TOKEN", default=COMMON_HF_TOKEN),  # nosec
            )


LOG_LEVEL = logging.INFO


@dataclass(frozen=True)
class LogConfig:
    level: int = LOG_LEVEL

    @classmethod
    def from_env(cls) -> "LogConfig":
        env = Env(expand_vars=True)
        with env.prefixed("LOG_"):
            return cls(
                level=env.log_level(name="LEVEL", default=LOG_LEVEL),
            )


CACHE_MAX_DAYS = 90  # 3 months
CACHE_MONGO_DATABASE = "datasets_server_cache"
CACHE_MONGO_URL = "mongodb://localhost:27017"


@dataclass(frozen=True)
class CacheConfig:
    max_days: int = CACHE_MAX_DAYS
    mongo_database: str = CACHE_MONGO_DATABASE
    mongo_url: str = CACHE_MONGO_URL

    @classmethod
    def from_env(cls) -> "CacheConfig":
        env = Env(expand_vars=True)
        with env.prefixed("CACHE_"):
            return cls(
                max_days=env.int(name="MAX_DAYS", default=CACHE_MAX_DAYS),
                mongo_database=env.str(name="MONGO_DATABASE", default=CACHE_MONGO_DATABASE),
                mongo_url=env.str(name="MONGO_URL", default=CACHE_MONGO_URL),
            )


QUEUE_MONGO_DATABASE = "datasets_server_queue"
QUEUE_MONGO_URL = "mongodb://localhost:27017"


@dataclass(frozen=True)
class QueueConfig:
    mongo_database: str = QUEUE_MONGO_DATABASE
    mongo_url: str = QUEUE_MONGO_URL

    @classmethod
    def from_env(cls) -> "QueueConfig":
        env = Env(expand_vars=True)
        with env.prefixed("QUEUE_"):
            return cls(
                mongo_database=env.str(name="MONGO_DATABASE", default=QUEUE_MONGO_DATABASE),
                mongo_url=env.str(name="MONGO_URL", default=QUEUE_MONGO_URL),
            )


@dataclass(frozen=True)
class ProcessingGraphConfig:
    specification: "ProcessingGraphSpecification" = field(
        default_factory=lambda: {
            "dataset-config-names": {
                "input_type": "dataset",
                "provides_dataset_config_names": True,
                "job_runner_version": PROCESSING_STEP_DATASET_CONFIG_NAMES_VERSION,
                "difficulty": 50,
            },
            "config-split-names-from-streaming": {
                "input_type": "config",
                "triggered_by": "dataset-config-names",
                "provides_config_split_names": True,
                "job_runner_version": PROCESSING_STEP_CONFIG_SPLIT_NAMES_FROM_STREAMING_VERSION,
                "difficulty": 60,
            },
            "split-first-rows-from-streaming": {
                "input_type": "split",
                "triggered_by": ["config-split-names-from-streaming", "config-split-names-from-info"],
                "enables_preview": True,
                "job_runner_version": PROCESSING_STEP_SPLIT_FIRST_ROWS_FROM_STREAMING_VERSION,
                "difficulty": 70,
            },
            "config-parquet-and-info": {
                "input_type": "config",
                "triggered_by": "dataset-config-names",
                "job_runner_version": PROCESSING_STEP_CONFIG_PARQUET_AND_INFO_VERSION,
                "difficulty": 70,
            },
            "config-parquet": {
                "input_type": "config",
                "triggered_by": "config-parquet-and-info",
                "job_runner_version": PROCESSING_STEP_CONFIG_PARQUET_VERSION,
                "provides_config_parquet": True,
                "difficulty": 20,
            },
            "config-parquet-metadata": {
                "input_type": "config",
                "triggered_by": "config-parquet",
                "job_runner_version": PROCESSING_STEP_CONFIG_PARQUET_METADATA_VERSION,
                "provides_config_parquet_metadata": True,
                "difficulty": 50,
            },
            "split-first-rows-from-parquet": {
                "input_type": "split",
                "triggered_by": "config-parquet-metadata",
                "enables_preview": True,
                "job_runner_version": PROCESSING_STEP_SPLIT_FIRST_ROWS_FROM_PARQUET_VERSION,
                "difficulty": 40,
            },
            "dataset-parquet": {
                "input_type": "dataset",
                "triggered_by": ["config-parquet", "dataset-config-names"],
                "job_runner_version": PROCESSING_STEP_DATASET_PARQUET_VERSION,
                "difficulty": 20,
            },
            "config-info": {
                "input_type": "config",
                "triggered_by": "config-parquet-and-info",
                "job_runner_version": PROCESSING_STEP_CONFIG_INFO_VERSION,
                "difficulty": 20,
                "provides_config_info": True,
            },
            "dataset-info": {
                "input_type": "dataset",
                "triggered_by": ["config-info", "dataset-config-names"],
                "job_runner_version": PROCESSING_STEP_DATASET_INFO_VERSION,
                "difficulty": 20,
            },
            "config-split-names-from-info": {
                "input_type": "config",
                "triggered_by": "config-info",
                "provides_config_split_names": True,
                "job_runner_version": PROCESSING_STEP_CONFIG_SPLIT_NAMES_FROM_INFO_VERSION,
                "difficulty": 20,
            },
            "config-size": {
                "input_type": "config",
                "triggered_by": "config-parquet-and-info",
                "enables_viewer": True,
                "job_runner_version": PROCESSING_STEP_CONFIG_SIZE_VERSION,
                "difficulty": 20,
            },
            "dataset-size": {
                "input_type": "dataset",
                "triggered_by": ["config-size", "dataset-config-names"],
                "job_runner_version": PROCESSING_STEP_DATASET_SIZE_VERSION,
                "difficulty": 20,
            },
            "dataset-split-names": {
                "input_type": "dataset",
                "triggered_by": [
                    "config-split-names-from-info",
                    "config-split-names-from-streaming",
                    "dataset-config-names",
                ],
                "job_runner_version": PROCESSING_STEP_DATASET_SPLIT_NAMES_VERSION,
                "difficulty": 20,
            },
            "split-descriptive-statistics": {
                "input_type": "split",
                "triggered_by": [
                    "config-split-names-from-info",
                    "config-split-names-from-streaming",
                ],
                "job_runner_version": PROCESSING_STEP_SPLIT_DESCRIPTIVE_STATISTICS_VERSION,
                "difficulty": 70,
                "bonus_difficulty_if_dataset_is_big": 20,
            },
            "split-is-valid": {
                "input_type": "split",
                # special case: triggered by all the steps that have enables_preview/enables_viewer/enables_search
                "triggered_by": [
                    "config-size",
                    "split-first-rows-from-parquet",
                    "split-first-rows-from-streaming",
                    "split-duckdb-index",
                ],
                "job_runner_version": PROCESSING_STEP_SPLIT_IS_VALID_VERSION,
                "difficulty": 20,
            },
            "config-is-valid": {
                "input_type": "config",
                "triggered_by": [
                    "config-split-names-from-streaming",
                    "config-split-names-from-info",
                    "split-is-valid",
                ],
                "job_runner_version": PROCESSING_STEP_CONFIG_IS_VALID_VERSION,
                "difficulty": 20,
            },
            "dataset-is-valid": {
                "input_type": "dataset",
                "triggered_by": [
                    "dataset-config-names",
                    "config-is-valid",
                ],
                "job_runner_version": PROCESSING_STEP_DATASET_IS_VALID_VERSION,
                "difficulty": 20,
            },
            "split-image-url-columns": {
                "input_type": "split",
                "triggered_by": ["split-first-rows-from-streaming", "split-first-rows-from-parquet"],
                "job_runner_version": PROCESSING_STEP_SPLIT_IMAGE_URL_COLUMNS_VERSION,
                "difficulty": 40,
            },
            "split-opt-in-out-urls-scan": {
                "input_type": "split",
                "triggered_by": ["split-image-url-columns"],
                "job_runner_version": PROCESSING_STEP_SPLIT_OPT_IN_OUT_URLS_SCAN_VERSION,
                "difficulty": 70,
            },
            "split-opt-in-out-urls-count": {
                "input_type": "split",
                "triggered_by": ["split-opt-in-out-urls-scan"],
                "job_runner_version": PROCESSING_STEP_SPLIT_OPT_IN_OUT_URLS_COUNT_VERSION,
                "difficulty": 20,
            },
            "config-opt-in-out-urls-count": {
                "input_type": "config",
                "triggered_by": [
                    "config-split-names-from-streaming",
                    "config-split-names-from-info",
                    "split-opt-in-out-urls-count",
                ],
                "job_runner_version": PROCESSING_STEP_CONFIG_OPT_IN_OUT_URLS_COUNT_VERSION,
                "difficulty": 20,
            },
            "dataset-opt-in-out-urls-count": {
                "input_type": "dataset",
                "triggered_by": ["dataset-config-names", "config-opt-in-out-urls-count"],
                "job_runner_version": PROCESSING_STEP_DATASET_OPT_IN_OUT_URLS_COUNT_VERSION,
                "difficulty": 20,
            },
            "split-duckdb-index": {
                "input_type": "split",
                "triggered_by": [
                    "config-split-names-from-info",
                    "config-split-names-from-streaming",
                    "config-parquet-and-info",
                ],
                "enables_search": True,
                "job_runner_version": PROCESSING_STEP_SPLIT_DUCKDB_INDEX_VERSION,
                "difficulty": 70,
                "bonus_difficulty_if_dataset_is_big": 20,
            },
            "dataset-hub-cache": {
                "input_type": "dataset",
                "triggered_by": ["dataset-is-valid", "dataset-size"],
                "job_runner_version": PROCESSING_STEP_DATASET_HUB_CACHE_VERSION,
                "difficulty": 20,
            },
        }
    )
    min_bytes_for_bonus_difficulty: int = MIN_BYTES_FOR_BONUS_DIFFICULTY

    @classmethod
    def from_env(cls) -> "ProcessingGraphConfig":
        # TODO: allow passing the graph via env vars
        return cls()<|MERGE_RESOLUTION|>--- conflicted
+++ resolved
@@ -88,23 +88,15 @@
 CACHED_ASSETS_STORAGE_ROOT = "storage"
 CACHED_ASSETS_STORAGE_PROTOCOL = "file"
 CACHED_ASSETS_STORAGE_DIRECTORY = None
-<<<<<<< HEAD
-=======
-CACHED_ASSETS_S3_FOLDER_NAME = "cached-assets"
->>>>>>> 15e44895
 
 
 @dataclass(frozen=True)
 class CachedAssetsConfig:
     base_url: str = ASSETS_BASE_URL
     storage_directory: Optional[str] = CACHED_ASSETS_STORAGE_DIRECTORY
-<<<<<<< HEAD
     folder_name: str = CACHED_ASSETS_FOLDER_NAME
     storage_protocol: str = CACHED_ASSETS_STORAGE_PROTOCOL
     storage_root: str = CACHED_ASSETS_STORAGE_ROOT
-=======
-    s3_folder_name: str = CACHED_ASSETS_S3_FOLDER_NAME
->>>>>>> 15e44895
 
     @classmethod
     def from_env(cls) -> "CachedAssetsConfig":
@@ -113,13 +105,9 @@
             return cls(
                 base_url=env.str(name="BASE_URL", default=CACHED_ASSETS_BASE_URL),
                 storage_directory=env.str(name="STORAGE_DIRECTORY", default=CACHED_ASSETS_STORAGE_DIRECTORY),
-<<<<<<< HEAD
                 folder_name=env.str(name="FOLDER_NAME", default=CACHED_ASSETS_FOLDER_NAME),
                 storage_protocol=env.str(name="STORAGE_PROTOCOL", default=CACHED_ASSETS_STORAGE_PROTOCOL),
                 storage_root=env.str(name="STORAGE_ROOT", default=CACHED_ASSETS_STORAGE_ROOT)
-=======
-                s3_folder_name=env.str(name="S3_FOLDER_NAME", default=CACHED_ASSETS_S3_FOLDER_NAME),
->>>>>>> 15e44895
             )
 
 
