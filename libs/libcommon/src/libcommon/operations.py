# SPDX-License-Identifier: Apache-2.0
# Copyright 2022 The HuggingFace Authors.

import logging
from dataclasses import dataclass
from typing import Optional, Union

from huggingface_hub.hf_api import DatasetInfo, HfApi
<<<<<<< HEAD
from huggingface_hub.utils import get_session, hf_raise_for_status, validate_hf_hub_args
=======
from huggingface_hub.utils import HfHubHTTPError, RepositoryNotFoundError
>>>>>>> 061e2ec6

from libcommon.exceptions import (
    NotSupportedDisabledRepositoryError,
    NotSupportedDisabledViewerError,
    NotSupportedError,
    NotSupportedPrivateRepositoryError,
    NotSupportedRepositoryNotFoundError,
)
from libcommon.orchestrator import get_revision, remove_dataset, set_revision
from libcommon.storage_client import StorageClient
from libcommon.utils import Priority, raise_if_blocked


@dataclass
class EntityInfo:
    """
    Contains (very partial) information about an entity on the Hub.

    <Tip>

    Most attributes of this class are optional. This is because the data returned by the Hub depends on the query made.

    </Tip>

    Attributes:
        is_pro (`bool`, *optional*):
            Is the entity a pro user.
        is_enterprise (`bool`, *optional*):
            Is the entity an enterprise organization.
    """

    is_pro: Optional[bool]
    is_enterprise: Optional[bool]

    def __init__(self, **kwargs) -> None:  # type: ignore
        self.is_pro = kwargs.pop("isPro", None)
        self.is_enterprise = kwargs.pop("isEnterprise", None)


class CustomHfApi(HfApi):  # type: ignore
    @validate_hf_hub_args  # type: ignore
    def whoisthis(
        self,
        name: str,
        *,
        timeout: Optional[float] = None,
        token: Optional[Union[bool, str]] = None,
    ) -> EntityInfo:
        """
        Get information on an entity on huggingface.co.

        You have to pass an acceptable token.

        Args:
            name (`str`):
                Name of a user or an organization.
            timeout (`float`, *optional*):
                Whether to set a timeout for the request to the Hub.
            token (`bool` or `str`, *optional*):
                A valid authentication token (see https://huggingface.co/settings/token).
                If `None` or `True` and machine is logged in (through `huggingface-cli login`
                or [`~huggingface_hub.login`]), token will be retrieved from the cache.
                If `False`, token is not sent in the request header.

        Returns:
            [`hf_api.EntityInfo`]: The entity information.
        """
        headers = self._build_hf_headers(token=token)
        path = f"{self.endpoint}/api/whoisthis"
        params = {"name": name}

        r = get_session().get(path, headers=headers, timeout=timeout, params=params)
        hf_raise_for_status(r)
        data = r.json()
        return EntityInfo(**data)


def get_dataset_info(
    dataset: str,
    hf_endpoint: str,
    hf_token: Optional[str] = None,
    hf_timeout_seconds: Optional[float] = None,
) -> DatasetInfo:
    # let's the exceptions bubble up if any
    return HfApi(endpoint=hf_endpoint).dataset_info(
        repo_id=dataset, token=hf_token, timeout=hf_timeout_seconds, files_metadata=False
    )


def get_entity_info(
    author: str,
    hf_endpoint: str,
    hf_token: Optional[str] = None,
    hf_timeout_seconds: Optional[float] = None,
) -> EntityInfo:
    # let's the exceptions bubble up if any
    return CustomHfApi(endpoint=hf_endpoint).whoisthis(  # type: ignore
        name=author,
        token=hf_token,
        timeout=hf_timeout_seconds,
    )


def get_latest_dataset_revision_if_supported_or_raise(
    dataset: str,
    hf_endpoint: str,
    hf_token: Optional[str] = None,
    hf_timeout_seconds: Optional[float] = None,
    blocked_datasets: Optional[list[str]] = None,
) -> str:
    try:
        dataset_info = get_dataset_info(
            dataset=dataset, hf_endpoint=hf_endpoint, hf_token=hf_token, hf_timeout_seconds=hf_timeout_seconds
        )
    except RepositoryNotFoundError as e:
        raise NotSupportedRepositoryNotFoundError(f"Repository {dataset} is not found.", e) from e
    except HfHubHTTPError as e:
        response = e.response
        if response.headers.get("X-Error-Message") == "Access to this resource is disabled.":
            # ^ huggingface_hub does not yet provide a specific exception for this error
            # Let's catch DisabledRepoError instead once https://github.com/huggingface/huggingface_hub/pull/1965
            # is released.
            raise NotSupportedDisabledRepositoryError(f"Repository {dataset} is disabled.", e) from e
        raise
    revision = dataset_info.sha
    if not revision:
        raise ValueError(f"Cannot get the git revision of dataset {dataset}.")
    if dataset_info.disabled:
        # ^ in most cases, get_dataset_info should already have raised. Anyway, we double-check here.
        raise NotSupportedDisabledRepositoryError(f"Not supported: dataset repository {dataset} is disabled.")
    if dataset_info.private:
        author = dataset_info.author
        if not author:
            raise ValueError(f"Cannot get the author of dataset {dataset}.")
        entity_info = get_entity_info(
            author=author, hf_endpoint=hf_endpoint, hf_token=hf_token, hf_timeout_seconds=hf_timeout_seconds
        )
        if (not entity_info.is_pro) and (not entity_info.is_enterprise):
            raise NotSupportedPrivateRepositoryError(
                f"Not supported: dataset repository {dataset} is private. Private datasets are only supported for pro users and enterprise organizations."
            )
    if dataset_info.cardData and not dataset_info.cardData.get("viewer", True):
        raise NotSupportedDisabledViewerError(f"Not supported: dataset viewer is disabled in {dataset} configuration.")
    if blocked_datasets:
        raise_if_blocked(dataset=dataset, blocked_datasets=blocked_datasets)
    return str(revision)


def get_current_revision(
    dataset: str,
) -> Optional[str]:
    logging.debug(f"get current revision for dataset='{dataset}'")
    return get_revision(dataset=dataset)


def delete_dataset(dataset: str, storage_clients: Optional[list[StorageClient]] = None) -> None:
    """
    Delete a dataset

    Args:
        dataset (str): the dataset

    Returns: None.
    """
    logging.debug(f"delete cache for dataset='{dataset}'")
    remove_dataset(dataset=dataset, storage_clients=storage_clients)


def update_dataset(
    dataset: str,
    hf_endpoint: str,
    blocked_datasets: Optional[list[str]] = None,
    hf_token: Optional[str] = None,
    hf_timeout_seconds: Optional[float] = None,
    priority: Priority = Priority.LOW,
    storage_clients: Optional[list[StorageClient]] = None,
) -> None:
    """
      blocked_datasets (list[str]): The list of blocked datasets. Supports Unix shell-style wildcards in the dataset
    name, e.g. "open-llm-leaderboard/*" to block all the datasets in the `open-llm-leaderboard` namespace. They
    are not allowed in the namespace name.
    """
    # let's the exceptions bubble up if any
    try:
        revision = get_latest_dataset_revision_if_supported_or_raise(
            dataset=dataset,
            hf_endpoint=hf_endpoint,
            hf_token=hf_token,
            hf_timeout_seconds=hf_timeout_seconds,
            blocked_datasets=blocked_datasets,
        )
    except NotSupportedError as e:
        logging.warning(f"Dataset {dataset} is not supported ({type(e)}). Let's delete the dataset.")
        delete_dataset(dataset=dataset, storage_clients=storage_clients)
        raise
    set_revision(
        dataset=dataset,
        revision=revision,
        priority=priority,
    )<|MERGE_RESOLUTION|>--- conflicted
+++ resolved
@@ -6,11 +6,13 @@
 from typing import Optional, Union
 
 from huggingface_hub.hf_api import DatasetInfo, HfApi
-<<<<<<< HEAD
-from huggingface_hub.utils import get_session, hf_raise_for_status, validate_hf_hub_args
-=======
-from huggingface_hub.utils import HfHubHTTPError, RepositoryNotFoundError
->>>>>>> 061e2ec6
+from huggingface_hub.utils import (
+    HfHubHTTPError,
+    RepositoryNotFoundError,
+    get_session,
+    hf_raise_for_status,
+    validate_hf_hub_args,
+)
 
 from libcommon.exceptions import (
     NotSupportedDisabledRepositoryError,
