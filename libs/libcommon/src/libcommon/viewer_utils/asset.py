--- conflicted
+++ resolved
@@ -62,22 +62,13 @@
         column=column,
         filename=filename,
     )
-<<<<<<< HEAD
-    object_key = f"{dir_path}/{filename}"
-
-    if overwrite or not storage_client.exists(object_key=object_key):
+    if storage_client.overwrite or not storage_client.exists(object_key):
         buffer = BytesIO()
         image.save(fp=buffer, format=format)
         buffer.seek(0)
         with storage_client._fs.open(storage_client.get_full_path(object_key), "wb") as f:
             f.write(buffer.read())
-    return ImageSource(src=src, height=image.height, width=image.width)
-=======
-    if storage_client.overwrite or not storage_client.exists(object_key):
-        with storage_client._fs.open(storage_client.get_full_path(object_key), "wb") as f:
-            image.save(fp=f, format=format)
     return ImageSource(src=storage_client.get_url(object_key), height=image.height, width=image.width)
->>>>>>> f07cd189
 
 
 def create_audio_file(
