--- conflicted
+++ resolved
@@ -55,15 +55,8 @@
     row_idx: int,
     value: Any,
     featureName: str,
-<<<<<<< HEAD
     storage_options: Union[DirectoryStorageOptions, S3StorageOptions],
-    json_path: Optional[List[Union[str, int]]] = None,
-=======
-    assets_base_url: str,
-    assets_directory: StrPath,
     json_path: Optional[list[Union[str, int]]] = None,
-    overwrite: bool = True,
->>>>>>> 0b77f09b
 ) -> Any:
     if value is None:
         return None
@@ -109,15 +102,8 @@
     row_idx: int,
     value: Any,
     featureName: str,
-<<<<<<< HEAD
     storage_options: Union[DirectoryStorageOptions, S3StorageOptions],
-    json_path: Optional[List[Union[str, int]]] = None,
-=======
-    assets_base_url: str,
-    assets_directory: StrPath,
     json_path: Optional[list[Union[str, int]]] = None,
-    overwrite: bool = True,
->>>>>>> 0b77f09b
 ) -> Any:
     if value is None:
         return None
@@ -186,15 +172,8 @@
     cell: Any,
     featureName: str,
     fieldType: Any,
-<<<<<<< HEAD
     storage_options: Union[DirectoryStorageOptions, S3StorageOptions],
-    json_path: Optional[List[Union[str, int]]] = None,
-=======
-    assets_base_url: str,
-    assets_directory: StrPath,
     json_path: Optional[list[Union[str, int]]] = None,
-    overwrite: bool = True,
->>>>>>> 0b77f09b
 ) -> Any:
     # always allow None values in the cells
     if cell is None:
