--- conflicted
+++ resolved
@@ -3,7 +3,7 @@
 import os
 from dataclasses import dataclass
 from functools import lru_cache, partial
-from typing import Callable, List, Literal, Optional, TypedDict, Union
+from typing import Callable, List, Literal, Optional, Tuple, TypedDict, Union
 
 import numpy as np
 import pyarrow as pa
@@ -43,8 +43,6 @@
     parquet_metadata_subpath: str
 
 
-<<<<<<< HEAD
-=======
 def get_supported_unsupported_columns(
     features: Features,
     unsupported_features: List[FeatureType] = [],
@@ -72,7 +70,6 @@
     return supported_columns, unsupported_columns
 
 
->>>>>>> e792862b
 @dataclass
 class ParquetIndexWithMetadata:
     features: Features
