# SPDX-License-Identifier: Apache-2.0
# Copyright 2022 The HuggingFace Authors.

import logging
import sys
import traceback
from http import HTTPStatus
from typing import List, Literal, Optional, TypedDict, Union


class ErrorResponseWithoutCause(TypedDict):
    error: str


class ErrorResponseWithCause(ErrorResponseWithoutCause, total=False):
    cause_exception: str
    cause_message: str
    cause_traceback: List[str]


ErrorResponse = Union[ErrorResponseWithoutCause, ErrorResponseWithCause]


class LoggedError(Exception):
    def __init__(self, message: str):
        self.message = message
        logging.debug(self.message)
        super().__init__(self.message)


class CustomError(LoggedError):
    """Base class for exceptions in this module."""

    def __init__(
        self,
        message: str,
        status_code: HTTPStatus,
        code: str,
        cause: Optional[BaseException] = None,
        disclose_cause: Optional[bool] = None,
    ):
        super().__init__(message)
        self.exception = type(self).__name__
        self.status_code = status_code
        self.code = code
        self.message = str(self)
        self.disclose_cause = disclose_cause if disclose_cause is not None else cause is not None
        if cause is not None:
            self.cause_exception: Optional[str] = type(cause).__name__
            self.cause_message: Optional[str] = str(cause)
            (t, v, tb) = sys.exc_info()
            self.cause_traceback: Optional[List[str]] = traceback.format_exception(t, v, tb)
        else:
            self.cause_exception = None
            self.cause_message = None
            self.cause_traceback = None

    def as_response_with_cause(self) -> ErrorResponseWithCause:
        error: ErrorResponseWithCause = {"error": self.message}
        if self.cause_exception is not None:
            error["cause_exception"] = self.cause_exception
        if self.cause_message is not None:
            error["cause_message"] = self.cause_message
        if self.cause_traceback is not None:
            error["cause_traceback"] = self.cause_traceback
        return error

    def as_response_without_cause(self) -> ErrorResponseWithoutCause:
        return {"error": self.message}

    def as_response(self) -> ErrorResponse:
        return self.as_response_with_cause() if self.disclose_cause else self.as_response_without_cause()


CacheableErrorCode = Literal[
    "CacheDirectoryNotInitializedError",
    "ConfigNamesError",
    "ComputationError",
    "CreateCommitError",
    "DatasetInBlockListError",
    "DatasetInfoHubRequestError",
    "DatasetManualDownloadError",
    "DatasetModuleNotInstalledError",
    "DatasetNotFoundError",
    "DatasetRevisionEmptyError",
    "DatasetRevisionNotFoundError",
    "DatasetTooBigFromDatasetsError",
    "DatasetTooBigFromHubError",
    "DatasetWithTooBigExternalFilesError",
    "DatasetWithTooManyExternalFilesError",
    "DatasetWithTooManyConfigsError",
    "DatasetWithTooManyParquetFilesError",
    "DisabledViewerError",
    "DuckDBIndexFileNotFoundError",
    "EmptyDatasetError",
    "ExternalFilesSizeRequestConnectionError",
    "ExternalFilesSizeRequestError",
    "ExternalFilesSizeRequestHTTPError",
    "ExternalFilesSizeRequestTimeoutError",
    "ExternalServerError",
    "FeaturesError",
    "FileSystemError",
    "InfoError",
    "JobManagerCrashedError",
    "JobManagerExceededMaximumDurationError",
    "LockedDatasetTimeoutError",
    "MissingSpawningTokenError",
    "NoIndexableColumnsError",
    "NormalRowsError",
    "ParameterMissingError",
    "ParquetResponseEmptyError",
    "PreviousStepFormatError",
    "PreviousStepStatusError",
    "ResponseAlreadyComputedError",
    "RowsPostProcessingError",
    "SplitsNamesError",
    "SplitNamesFromStreamingError",
    "SplitNotFoundError",
    "SplitWithTooBigParquetError",
    "StreamingRowsError",
    "TooBigContentError",
    "TooManyColumnsError",
    "UnexpectedError",
    "UnsupportedExternalFilesError",
]


class CacheableError(CustomError):
    """Base class for exceptions that can be cached in the database."""

    def __init__(
        self,
        message: str,
        status_code: HTTPStatus,
        code: CacheableErrorCode,
        cause: Optional[BaseException] = None,
        disclose_cause: bool = False,
    ):
        super().__init__(
            message=message, status_code=status_code, code=code, cause=cause, disclose_cause=disclose_cause
        )


class CacheDirectoryNotInitializedError(CacheableError):
    """Raised when the cache directory has not been initialized before job compute."""

    def __init__(self, message: str, cause: Optional[BaseException] = None):
        super().__init__(message, HTTPStatus.NOT_IMPLEMENTED, "CacheDirectoryNotInitializedError", cause, True)


class ConfigNamesError(CacheableError):
    """Raised when the config names could not be fetched."""

    def __init__(self, message: str, cause: Optional[BaseException] = None):
        super().__init__(message, HTTPStatus.INTERNAL_SERVER_ERROR, "ConfigNamesError", cause, True)


class CreateCommitError(CacheableError):
    """Raised when a commit could not be created on the Hub."""

    def __init__(self, message: str, cause: Optional[BaseException] = None):
        super().__init__(message, HTTPStatus.INTERNAL_SERVER_ERROR, "CreateCommitError", cause, False)


class DatasetInBlockListError(CacheableError):
    """Raised when the dataset is in the list of blocked datasets."""

    def __init__(self, message: str, cause: Optional[BaseException] = None):
        super().__init__(message, HTTPStatus.NOT_IMPLEMENTED, "DatasetInBlockListError", cause, False)


class DatasetInfoHubRequestError(CacheableError):
    """Raised when the request to the Hub's dataset-info endpoint times out."""

    def __init__(self, message: str, cause: Optional[BaseException] = None):
        super().__init__(
            message=message,
            status_code=HTTPStatus.INTERNAL_SERVER_ERROR,
            code="DatasetInfoHubRequestError",
            cause=cause,
            disclose_cause=False,
        )


class DatasetManualDownloadError(CacheableError):
    """Raised when the dataset requires manual download."""

    def __init__(self, message: str, cause: Optional[BaseException] = None):
        super().__init__(message, HTTPStatus.INTERNAL_SERVER_ERROR, "DatasetManualDownloadError", cause, True)


class DatasetModuleNotInstalledError(CacheableError):
    """Raised when the dataset tries to import a module that is not installed."""

    def __init__(self, message: str, cause: Optional[BaseException] = None):
        super().__init__(message, HTTPStatus.INTERNAL_SERVER_ERROR, "DatasetModuleNotInstalledError", cause, True)


class DatasetNotFoundError(CacheableError):
    """Raised when the dataset does not exist."""

    def __init__(self, message: str, cause: Optional[BaseException] = None):
        super().__init__(
            message=message,
            status_code=HTTPStatus.NOT_FOUND,
            code="DatasetNotFoundError",
            cause=cause,
            disclose_cause=False,
        )


class DatasetRevisionEmptyError(CacheableError):
    """Raised when the current git revision (branch, commit) could not be obtained."""

    def __init__(self, message: str, cause: Optional[BaseException] = None):
        super().__init__(message, HTTPStatus.INTERNAL_SERVER_ERROR, "DatasetRevisionEmptyError", cause, False)


class DatasetRevisionNotFoundError(CacheableError):
    """Raised when the revision of a dataset repository does not exist."""

    def __init__(self, message: str, cause: Optional[BaseException] = None):
        super().__init__(message, HTTPStatus.NOT_FOUND, "DatasetRevisionNotFoundError", cause, False)


class DatasetTooBigFromDatasetsError(CacheableError):
    """Raised when the dataset size (sum of config sizes given by the datasets library) is too big."""

    def __init__(self, message: str, cause: Optional[BaseException] = None):
        super().__init__(message, HTTPStatus.NOT_IMPLEMENTED, "DatasetTooBigFromDatasetsError", cause, False)


class DatasetTooBigFromHubError(CacheableError):
    """Raised when the dataset size (sum of files on the Hub) is too big."""

    def __init__(self, message: str, cause: Optional[BaseException] = None):
        super().__init__(message, HTTPStatus.NOT_IMPLEMENTED, "DatasetTooBigFromHubError", cause, False)


class DatasetWithTooBigExternalFilesError(CacheableError):
    """Raised when the dataset size (sum of config sizes given by the datasets library) is too big."""

    def __init__(self, message: str, cause: Optional[BaseException] = None):
        super().__init__(message, HTTPStatus.NOT_IMPLEMENTED, "DatasetWithTooBigExternalFilesError", cause, True)


class DatasetWithTooManyConfigsError(CacheableError):
    """Raised when the number of configs of a dataset exceeded the limit."""

    def __init__(self, message: str, cause: Optional[BaseException] = None):
        super().__init__(message, HTTPStatus.NOT_IMPLEMENTED, "DatasetWithTooManyConfigsError", cause, True)


class DatasetWithTooManyExternalFilesError(CacheableError):
    """Raised when the number of external data files of a dataset is too big."""

    def __init__(self, message: str, cause: Optional[BaseException] = None):
        super().__init__(message, HTTPStatus.NOT_IMPLEMENTED, "DatasetWithTooManyExternalFilesError", cause, True)


class DatasetWithTooManyParquetFilesError(CacheableError):
    """Raised when the number of parquet files of a dataset is too big."""

    def __init__(self, message: str, cause: Optional[BaseException] = None):
        super().__init__(message, HTTPStatus.NOT_IMPLEMENTED, "DatasetWithTooManyParquetFilesError", cause, True)


class DuckDBIndexFileNotFoundError(CacheableError):
    """Raised when no duckdb index file was found for split."""

    def __init__(self, message: str, cause: Optional[BaseException] = None):
        super().__init__(message, HTTPStatus.INTERNAL_SERVER_ERROR, "DuckDBIndexFileNotFoundError", cause, False)


class DisabledViewerError(CacheableError):
    """Raised when the dataset viewer is disabled."""

    def __init__(self, message: str, cause: Optional[BaseException] = None):
        super().__init__(
            message=message,
            status_code=HTTPStatus.NOT_FOUND,
            code="DisabledViewerError",
            cause=cause,
            disclose_cause=False,
        )


class EmptyDatasetError(CacheableError):
    """Raised when the dataset has no data."""

    def __init__(self, message: str, cause: Optional[BaseException] = None):
        super().__init__(message, HTTPStatus.INTERNAL_SERVER_ERROR, "EmptyDatasetError", cause, True)


class ExternalFilesSizeRequestConnectionError(CacheableError):
    """Raised when we failed to get the size of the external files."""

    def __init__(self, message: str, cause: Optional[BaseException] = None):
        super().__init__(message, HTTPStatus.NOT_IMPLEMENTED, "ExternalFilesSizeRequestConnectionError", cause, True)


class ExternalFilesSizeRequestError(CacheableError):
    """Raised when we failed to get the size of the external files."""

    def __init__(self, message: str, cause: Optional[BaseException] = None):
        super().__init__(message, HTTPStatus.NOT_IMPLEMENTED, "ExternalFilesSizeRequestError", cause, True)


class ExternalFilesSizeRequestHTTPError(CacheableError):
    """Raised when we failed to get the size of the external files."""

    def __init__(self, message: str, cause: Optional[BaseException] = None):
        super().__init__(message, HTTPStatus.NOT_IMPLEMENTED, "ExternalFilesSizeRequestHTTPError", cause, True)


class ExternalFilesSizeRequestTimeoutError(CacheableError):
    """Raised when we failed to get the size of the external files."""

    def __init__(self, message: str, cause: Optional[BaseException] = None):
        super().__init__(message, HTTPStatus.NOT_IMPLEMENTED, "ExternalFilesSizeRequestTimeoutError", cause, True)


class ExternalServerError(CacheableError):
    """Raised when the spawning.ai server is not responding."""

    def __init__(self, message: str, cause: Optional[BaseException] = None):
        super().__init__(message, HTTPStatus.INTERNAL_SERVER_ERROR, "ExternalServerError", cause, False)


class FeaturesError(CacheableError):
    """Raised when the features could not be fetched."""

    def __init__(self, message: str, cause: Optional[BaseException] = None):
        super().__init__(message, HTTPStatus.INTERNAL_SERVER_ERROR, "FeaturesError", cause, True)


class FileSystemError(CacheableError):
    """Raised when an error happen reading from File System."""

    def __init__(self, message: str, cause: Optional[BaseException] = None):
        super().__init__(message, HTTPStatus.INTERNAL_SERVER_ERROR, "FileSystemError", cause, False)


class InfoError(CacheableError):
    """Raised when the info could not be fetched."""

    def __init__(self, message: str, cause: Optional[BaseException] = None):
        super().__init__(message, HTTPStatus.INTERNAL_SERVER_ERROR, "InfoError", cause, True)


class JobManagerCrashedError(CacheableError):
    """Raised when the job runner crashed and the job became a zombie."""

    def __init__(self, message: str, cause: Optional[BaseException] = None):
        super().__init__(
            message=message,
            status_code=HTTPStatus.NOT_IMPLEMENTED,
            code="JobManagerCrashedError",
            cause=cause,
            disclose_cause=False,
        )


class JobManagerExceededMaximumDurationError(CacheableError):
    """Raised when the job runner was killed because the job exceeded the maximum duration."""

    def __init__(self, message: str, cause: Optional[BaseException] = None):
        super().__init__(
            message=message,
            status_code=HTTPStatus.NOT_IMPLEMENTED,
            code="JobManagerExceededMaximumDurationError",
            cause=cause,
            disclose_cause=False,
        )


class LockedDatasetTimeoutError(CacheableError):
    """Raised when a dataset is locked by another job."""

    def __init__(self, message: str, cause: Optional[BaseException] = None):
        super().__init__(message, HTTPStatus.NOT_IMPLEMENTED, "LockedDatasetTimeoutError", cause, True)


class MissingSpawningTokenError(CacheableError):
    """Raised when the spawning.ai token is not set."""

    def __init__(self, message: str, cause: Optional[BaseException] = None):
        super().__init__(message, HTTPStatus.INTERNAL_SERVER_ERROR, "MissingSpawningTokenError", cause, False)


class NormalRowsError(CacheableError):
    """Raised when the rows could not be fetched in normal mode."""

    def __init__(self, message: str, cause: Optional[BaseException] = None):
        super().__init__(message, HTTPStatus.INTERNAL_SERVER_ERROR, "NormalRowsError", cause, True)


class NoIndexableColumnsError(CacheableError):
    """Raised when split does not have string columns to index."""

    def __init__(self, message: str, cause: Optional[BaseException] = None):
        super().__init__(message, HTTPStatus.NOT_IMPLEMENTED, "NoIndexableColumnsError", cause, True)


class ParameterMissingError(CacheableError):
    """Raised when request is missing some parameter."""

    def __init__(self, message: str, cause: Optional[BaseException] = None):
        super().__init__(
            message=message,
            status_code=HTTPStatus.BAD_REQUEST,
            code="ParameterMissingError",
            cause=cause,
            disclose_cause=False,
        )


class ParquetResponseEmptyError(CacheableError):
    """Raised when no parquet files were found for split."""

    def __init__(self, message: str, cause: Optional[BaseException] = None):
        super().__init__(message, HTTPStatus.INTERNAL_SERVER_ERROR, "ParquetResponseEmptyError", cause, False)


class PreviousStepFormatError(CacheableError):
    """Raised when the content of the previous step has not the expected format."""

    def __init__(self, message: str, cause: Optional[BaseException] = None):
        super().__init__(message, HTTPStatus.INTERNAL_SERVER_ERROR, "PreviousStepFormatError", cause, False)


class PreviousStepStatusError(CacheableError):
    """Raised when the previous step gave an error. The job should not have been created."""

    def __init__(self, message: str, cause: Optional[BaseException] = None):
        super().__init__(message, HTTPStatus.INTERNAL_SERVER_ERROR, "PreviousStepStatusError", cause, False)


class ResponseAlreadyComputedError(CacheableError):
    """Raised when response has been already computed by another job runner."""

    def __init__(self, message: str, cause: Optional[BaseException] = None):
        super().__init__(
            message=message,
            status_code=HTTPStatus.INTERNAL_SERVER_ERROR,
            code="ResponseAlreadyComputedError",
            cause=cause,
            disclose_cause=True,
        )


class RowsPostProcessingError(CacheableError):
    """Raised when the rows could not be post-processed successfully."""

    def __init__(self, message: str, cause: Optional[BaseException] = None):
        super().__init__(message, HTTPStatus.INTERNAL_SERVER_ERROR, "RowsPostProcessingError", cause, False)


class SplitsNamesError(CacheableError):
    """Raised when the split names could not be fetched."""

    def __init__(self, message: str, cause: Optional[BaseException] = None):
        super().__init__(message, HTTPStatus.INTERNAL_SERVER_ERROR, "SplitsNamesError", cause, True)


class SplitNamesFromStreamingError(CacheableError):
    """Raised when the split names could not be fetched."""

    def __init__(self, message: str, cause: Optional[BaseException] = None):
        super().__init__(message, HTTPStatus.INTERNAL_SERVER_ERROR, "SplitNamesFromStreamingError", cause, True)


class SplitNotFoundError(CacheableError):
    """Raised when the split does not exist."""

    def __init__(self, message: str, cause: Optional[BaseException] = None):
        super().__init__(
            message=message,
            status_code=HTTPStatus.NOT_FOUND,
            code="SplitNotFoundError",
            cause=cause,
            disclose_cause=False,
        )


class SplitWithTooBigParquetError(CacheableError):
    """Raised when the split parquet size (sum of parquet sizes given) is too big."""

    def __init__(self, message: str, cause: Optional[BaseException] = None):
        super().__init__(message, HTTPStatus.INTERNAL_SERVER_ERROR, "SplitWithTooBigParquetError", cause, False)


class StreamingRowsError(CacheableError):
    """Raised when the rows could not be fetched in streaming mode."""

    def __init__(self, message: str, cause: Optional[BaseException] = None):
        super().__init__(message, HTTPStatus.INTERNAL_SERVER_ERROR, "StreamingRowsError", cause, True)


class TooBigContentError(CacheableError):
    """Raised when content size in bytes is bigger than the supported value."""

    def __init__(self, message: str, cause: Optional[BaseException] = None):
        super().__init__(
            message=message,
            status_code=HTTPStatus.NOT_IMPLEMENTED,
            code="TooBigContentError",
            cause=cause,
            disclose_cause=False,
        )


class TooManyColumnsError(CacheableError):
    """Raised when the dataset exceeded the max number of columns."""

    def __init__(self, message: str, cause: Optional[BaseException] = None):
        super().__init__(message, HTTPStatus.INTERNAL_SERVER_ERROR, "TooManyColumnsError", cause, True)


class UnexpectedError(CacheableError):
    """Raised when the job runner raised an unexpected error."""

    def __init__(self, message: str, cause: Optional[BaseException] = None):
        super().__init__(
            message=message,
            status_code=HTTPStatus.INTERNAL_SERVER_ERROR,
            code="UnexpectedError",
            cause=cause,
            disclose_cause=False,
        )
        logging.error(message, exc_info=cause)


class UnsupportedExternalFilesError(CacheableError):
    """Raised when we failed to get the size of the external files."""

    def __init__(self, message: str, cause: Optional[BaseException] = None):
<<<<<<< HEAD
        super().__init__(message, HTTPStatus.NOT_IMPLEMENTED, "UnsupportedExternalFilesError", cause, True)


class DatasetWithTooManyConfigsError(CacheableError):
    """Raised when the number of configs of a dataset exceeded the limit."""

    def __init__(self, message: str, cause: Optional[BaseException] = None):
        super().__init__(message, HTTPStatus.NOT_IMPLEMENTED, "DatasetWithTooManyConfigsError", cause, True)


class ComputationError(CacheableError):
    """Raised in case of unexpected behaviour / errors during mathematical computations."""

    def __init__(self, message: str, cause: Optional[BaseException] = None):
        super().__init__(message, HTTPStatus.INTERNAL_SERVER_ERROR, "ComputationError", cause, True)
=======
        super().__init__(message, HTTPStatus.NOT_IMPLEMENTED, "UnsupportedExternalFilesError", cause, True)
>>>>>>> b988e218
<|MERGE_RESOLUTION|>--- conflicted
+++ resolved
@@ -535,22 +535,11 @@
     """Raised when we failed to get the size of the external files."""
 
     def __init__(self, message: str, cause: Optional[BaseException] = None):
-<<<<<<< HEAD
         super().__init__(message, HTTPStatus.NOT_IMPLEMENTED, "UnsupportedExternalFilesError", cause, True)
-
-
-class DatasetWithTooManyConfigsError(CacheableError):
-    """Raised when the number of configs of a dataset exceeded the limit."""
-
-    def __init__(self, message: str, cause: Optional[BaseException] = None):
-        super().__init__(message, HTTPStatus.NOT_IMPLEMENTED, "DatasetWithTooManyConfigsError", cause, True)
 
 
 class ComputationError(CacheableError):
     """Raised in case of unexpected behaviour / errors during mathematical computations."""
 
     def __init__(self, message: str, cause: Optional[BaseException] = None):
-        super().__init__(message, HTTPStatus.INTERNAL_SERVER_ERROR, "ComputationError", cause, True)
-=======
-        super().__init__(message, HTTPStatus.NOT_IMPLEMENTED, "UnsupportedExternalFilesError", cause, True)
->>>>>>> b988e218
+        super().__init__(message, HTTPStatus.INTERNAL_SERVER_ERROR, "ComputationError", cause, True)