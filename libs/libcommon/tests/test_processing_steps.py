# SPDX-License-Identifier: Apache-2.0
# Copyright 2022 The HuggingFace Authors.

from typing import List

import pytest

from libcommon.config import ProcessingGraphConfig
from libcommon.processing_graph import (
    ProcessingGraph,
    ProcessingGraphSpecification,
    ProcessingStep,
)


def get_step_name(step: ProcessingStep) -> str:
    return step.name


def assert_lists_are_equal(a: List[ProcessingStep], b: List[ProcessingStep]) -> None:
    assert sorted(a, key=get_step_name) == sorted(b, key=get_step_name)


def assert_step(
    step: ProcessingStep,
    children: List[ProcessingStep],
    parents: List[ProcessingStep],
    ancestors: List[ProcessingStep],
) -> None:
    assert step is not None
    assert_lists_are_equal(step.children, children)
    assert_lists_are_equal(step.parents, parents)
    assert_lists_are_equal(step.get_ancestors(), ancestors)


def test_graph() -> None:
    specification: ProcessingGraphSpecification = {
        "a": {"input_type": "dataset", "job_runner_version": 1},
        "b": {"input_type": "dataset", "job_runner_version": 1},
        "c": {"input_type": "dataset", "requires": "a", "job_runner_version": 1},
        "d": {"input_type": "dataset", "requires": ["a", "c"], "job_runner_version": 1},
        "e": {"input_type": "dataset", "requires": ["c"], "job_runner_version": 1},
        "f": {"input_type": "dataset", "requires": ["a", "b"], "job_runner_version": 1},
    }
    graph = ProcessingGraph(ProcessingGraphConfig(specification).specification)
    a = graph.get_step("a")
    b = graph.get_step("b")
    c = graph.get_step("c")
    d = graph.get_step("d")
    e = graph.get_step("e")
    f = graph.get_step("f")

    assert_step(a, children=[c, d, f], parents=[], ancestors=[])
    assert_step(b, children=[f], parents=[], ancestors=[])
    assert_step(c, children=[d, e], parents=[a], ancestors=[a])
    assert_step(d, children=[], parents=[a, c], ancestors=[a, c])
    assert_step(e, children=[], parents=[c], ancestors=[a, c])
    assert_step(f, children=[], parents=[a, b], ancestors=[a, b])


@pytest.fixture(scope="module")
def graph() -> ProcessingGraph:
    config = ProcessingGraphConfig()
    return ProcessingGraph(config.specification)


@pytest.mark.parametrize(
    "step_name,children,parents,ancestors",
    [
        (
            "/config-names",
            [
                "/split-names-from-streaming",
                "config-parquet-and-info",
                "dataset-split-names-from-dataset-info",
                "dataset-split-names-from-streaming",
                "dataset-split-names",
                "dataset-parquet",
                "dataset-info",
                "dataset-size",
            ],
            [],
            [],
        ),
        (
            "config-parquet-and-info",
            [
                "config-parquet",
                "config-info",
                "config-size",
            ],
            ["/config-names"],
            ["/config-names"],
        ),
        (
            "/split-names-from-dataset-info",
            [
                "dataset-split-names-from-dataset-info",
                "split-first-rows-from-streaming",
                "dataset-split-names",
            ],
            ["config-info"],
            ["/config-names", "config-parquet-and-info", "config-info"],
        ),
        (
            "/split-names-from-streaming",
            ["split-first-rows-from-streaming", "dataset-split-names-from-streaming", "dataset-split-names"],
            ["/config-names"],
            ["/config-names"],
        ),
        (
            "dataset-split-names-from-dataset-info",
            [],
            ["/config-names", "/split-names-from-dataset-info"],
            ["/config-names", "config-parquet-and-info", "config-info", "/split-names-from-dataset-info"],
        ),
        (
            "dataset-split-names-from-streaming",
            [],
            ["/config-names", "/split-names-from-streaming"],
            ["/config-names", "/split-names-from-streaming"],
        ),
        (
            "dataset-split-names",
            ["dataset-is-valid"],
            [
                "/config-names",
                "/split-names-from-dataset-info",
                "/split-names-from-streaming",
            ],
            [
                "/config-names",
                "config-parquet-and-info",
                "config-info",
                "/split-names-from-dataset-info",
                "/split-names-from-streaming",
            ],
        ),
        (
            "split-first-rows-from-parquet",
            ["dataset-is-valid"],
            ["config-parquet"],
            ["config-parquet", "/config-names", "config-parquet-and-info"],
        ),
        (
            "split-first-rows-from-streaming",
            ["dataset-is-valid", "split-opt-in-out-urls-scan"],
            [
                "/split-names-from-streaming",
                "/split-names-from-dataset-info",
            ],
            [
                "/config-names",
                "/split-names-from-streaming",
                "/split-names-from-dataset-info",
                "config-parquet-and-info",
                "config-info",
            ],
        ),
<<<<<<< HEAD
=======
        ("/parquet-and-dataset-info", [], [], []),
>>>>>>> bdda4ed4
        (
            "config-parquet",
            ["split-first-rows-from-parquet", "dataset-parquet"],
            ["config-parquet-and-info"],
            ["/config-names", "config-parquet-and-info"],
        ),
        (
            "dataset-parquet",
            [],
            ["/config-names", "config-parquet"],
            ["/config-names", "config-parquet-and-info", "config-parquet"],
        ),
        (
            "config-info",
            ["dataset-info", "/split-names-from-dataset-info"],
            ["config-parquet-and-info"],
            ["/config-names", "config-parquet-and-info"],
        ),
        (
            "dataset-info",
            [],
            ["/config-names", "config-info"],
            ["/config-names", "config-parquet-and-info", "config-info"],
        ),
        ("config-size", ["dataset-size"], ["config-parquet-and-info"], ["/config-names", "config-parquet-and-info"]),
        (
            "dataset-size",
            [],
            ["/config-names", "config-size"],
            ["/config-names", "config-parquet-and-info", "config-size"],
        ),
        (
            "dataset-is-valid",
            [],
            [
                "dataset-split-names",
                "split-first-rows-from-parquet",
                "split-first-rows-from-streaming",
            ],
            [
                "/config-names",
                "config-parquet-and-info",
                "dataset-split-names",
                "config-info",
                "config-parquet",
                "/split-names-from-dataset-info",
                "/split-names-from-streaming",
                "split-first-rows-from-parquet",
                "split-first-rows-from-streaming",
            ],
        ),
        (
            "split-opt-in-out-urls-scan",
            [],
            ["split-first-rows-from-streaming"],
            [
                "/config-names",
                "/split-names-from-streaming",
                "split-first-rows-from-streaming",
                "/split-names-from-dataset-info",
                "config-info",
                "config-parquet-and-info",
            ],
        ),
    ],
)
def test_default_graph_steps(
    graph: ProcessingGraph, step_name: str, children: List[str], parents: List[str], ancestors: List[str]
) -> None:
    assert_step(
        graph.get_step(step_name),
        children=[graph.get_step(child) for child in children],
        parents=[graph.get_step(parent) for parent in parents],
        ancestors=[graph.get_step(ancestor) for ancestor in ancestors],
    )


def test_default_graph_first_steps(graph: ProcessingGraph) -> None:
    assert_lists_are_equal(
        graph.get_first_steps(),
        [graph.get_step(step_name) for step_name in {"/config-names"}],
    )


def test_default_graph_required_by_dataset_viewer(graph: ProcessingGraph) -> None:
    assert_lists_are_equal(
        graph.get_steps_required_by_dataset_viewer(),
        [graph.get_step(step_name) for step_name in {"split-first-rows-from-streaming"}],
    )<|MERGE_RESOLUTION|>--- conflicted
+++ resolved
@@ -157,10 +157,7 @@
                 "config-info",
             ],
         ),
-<<<<<<< HEAD
-=======
         ("/parquet-and-dataset-info", [], [], []),
->>>>>>> bdda4ed4
         (
             "config-parquet",
             ["split-first-rows-from-parquet", "dataset-parquet"],
