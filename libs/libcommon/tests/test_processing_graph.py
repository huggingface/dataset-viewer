# SPDX-License-Identifier: Apache-2.0
# Copyright 2022 The HuggingFace Authors.

from typing import List

import pytest

from libcommon.config import ProcessingGraphConfig
from libcommon.processing_graph import (
    ProcessingGraph,
    ProcessingGraphSpecification,
    ProcessingStep,
)


def assert_lists_are_equal(a: List[ProcessingStep], b: List[str]) -> None:
    assert sorted(processing_step.name for processing_step in a) == sorted(b)


def assert_step(
    graph: ProcessingGraph,
    processing_step_name: str,
    children: List[str],
    parents: List[str],
    ancestors: List[str],
) -> None:
    assert_lists_are_equal(graph.get_children(processing_step_name), children)
    assert_lists_are_equal(graph.get_parents(processing_step_name), parents)
    assert_lists_are_equal(graph.get_ancestors(processing_step_name), ancestors)


def test_graph() -> None:
    a = "step_a"
    b = "step_b"
    c = "step_c"
    d = "step_d"
    e = "step_e"
    f = "step_f"
    specification: ProcessingGraphSpecification = {
        a: {"input_type": "dataset", "job_runner_version": 1},
        b: {"input_type": "dataset", "job_runner_version": 1},
        c: {"input_type": "dataset", "triggered_by": a, "job_runner_version": 1},
        d: {"input_type": "dataset", "triggered_by": [a, c], "job_runner_version": 1},
        e: {"input_type": "dataset", "triggered_by": [c], "job_runner_version": 1},
        f: {"input_type": "dataset", "triggered_by": [a, b], "job_runner_version": 1},
    }
    graph = ProcessingGraph(ProcessingGraphConfig(specification).specification)

    assert_step(graph, a, children=[c, d, f], parents=[], ancestors=[])
    assert_step(graph, b, children=[f], parents=[], ancestors=[])
    assert_step(graph, c, children=[d, e], parents=[a], ancestors=[a])
    assert_step(graph, d, children=[], parents=[a, c], ancestors=[a, c])
    assert_step(graph, e, children=[], parents=[c], ancestors=[a, c])
    assert_step(graph, f, children=[], parents=[a, b], ancestors=[a, b])


@pytest.fixture(scope="module")
def graph() -> ProcessingGraph:
    config = ProcessingGraphConfig()
    return ProcessingGraph(config.specification)


@pytest.mark.parametrize(
    "processing_step_name,children,parents,ancestors",
    [
        (
            "dataset-config-names",
            [
                "config-split-names-from-streaming",
                "config-parquet-and-info",
                "dataset-opt-in-out-urls-count",
                "dataset-split-names",
                "dataset-parquet",
                "dataset-info",
                "dataset-size",
            ],
            [],
            [],
        ),
        (
            "config-parquet-and-info",
            [
                "config-parquet",
                "config-info",
                "config-size",
            ],
            ["dataset-config-names"],
            ["dataset-config-names"],
        ),
        (
            "config-split-names-from-info",
            [
                "config-opt-in-out-urls-count",
                "split-first-rows-from-streaming",
                "dataset-split-names",
            ],
            ["config-info"],
            ["dataset-config-names", "config-parquet-and-info", "config-info"],
        ),
        (
            "config-split-names-from-streaming",
            ["split-first-rows-from-streaming", "dataset-split-names", "config-opt-in-out-urls-count"],
            ["dataset-config-names"],
            ["dataset-config-names"],
        ),
        (
            "dataset-split-names",
            ["dataset-is-valid"],
            [
                "dataset-config-names",
                "config-split-names-from-info",
                "config-split-names-from-streaming",
            ],
            [
                "dataset-config-names",
                "config-parquet-and-info",
                "config-info",
                "config-split-names-from-info",
                "config-split-names-from-streaming",
            ],
        ),
        (
            "split-first-rows-from-parquet",
            ["dataset-is-valid", "split-image-url-columns"],
            ["config-parquet"],
            ["config-parquet", "dataset-config-names", "config-parquet-and-info"],
        ),
        (
            "split-first-rows-from-streaming",
            ["dataset-is-valid", "split-image-url-columns"],
            [
                "config-split-names-from-streaming",
                "config-split-names-from-info",
            ],
            [
                "dataset-config-names",
                "config-split-names-from-streaming",
                "config-split-names-from-info",
                "config-parquet-and-info",
                "config-info",
            ],
        ),
        (
            "config-parquet",
            ["config-parquet-metadata", "split-first-rows-from-parquet", "dataset-parquet"],
            ["config-parquet-and-info"],
            ["dataset-config-names", "config-parquet-and-info"],
        ),
        (
            "config-parquet-metadata",
            [],
            ["config-parquet"],
            ["dataset-config-names", "config-parquet-and-info", "config-parquet"],
        ),
        (
            "dataset-parquet",
            [],
            ["dataset-config-names", "config-parquet"],
            ["dataset-config-names", "config-parquet-and-info", "config-parquet"],
        ),
        (
            "config-info",
            ["dataset-info", "config-split-names-from-info"],
            ["config-parquet-and-info"],
            ["dataset-config-names", "config-parquet-and-info"],
        ),
        (
            "dataset-info",
            [],
            ["dataset-config-names", "config-info"],
            ["dataset-config-names", "config-parquet-and-info", "config-info"],
        ),
        (
            "config-size",
            ["dataset-size"],
            ["config-parquet-and-info"],
            ["dataset-config-names", "config-parquet-and-info"],
        ),
<<<<<<< HEAD
        (
            "config-size",
            ["dataset-size", "split-partitions"],
            ["config-parquet-and-info"],
            ["/config-names", "config-parquet-and-info"],
        ),
=======
>>>>>>> 24e8344b
        (
            "dataset-size",
            [],
            ["dataset-config-names", "config-size"],
            ["dataset-config-names", "config-parquet-and-info", "config-size"],
        ),
        (
            "dataset-is-valid",
            [],
            [
                "dataset-split-names",
                "split-first-rows-from-parquet",
                "split-first-rows-from-streaming",
            ],
            [
                "dataset-config-names",
                "config-parquet-and-info",
                "dataset-split-names",
                "config-info",
                "config-parquet",
                "config-split-names-from-info",
                "config-split-names-from-streaming",
                "split-first-rows-from-parquet",
                "split-first-rows-from-streaming",
            ],
        ),
        (
            "split-image-url-columns",
            ["split-opt-in-out-urls-scan"],
            ["split-first-rows-from-streaming", "split-first-rows-from-parquet"],
            [
                "dataset-config-names",
                "config-split-names-from-streaming",
                "config-split-names-from-info",
                "config-info",
                "config-parquet-and-info",
                "split-first-rows-from-streaming",
                "config-parquet",
                "split-first-rows-from-parquet",
            ],
        ),
        (
            "split-opt-in-out-urls-scan",
            ["split-opt-in-out-urls-count"],
            ["split-image-url-columns"],
            [
                "dataset-config-names",
                "config-split-names-from-streaming",
                "config-split-names-from-info",
                "config-info",
                "config-parquet-and-info",
                "split-first-rows-from-streaming",
                "config-parquet",
                "split-first-rows-from-parquet",
                "split-image-url-columns",
            ],
        ),
        (
            "split-opt-in-out-urls-count",
            ["config-opt-in-out-urls-count"],
            ["split-opt-in-out-urls-scan"],
            [
                "dataset-config-names",
                "config-split-names-from-streaming",
                "split-first-rows-from-streaming",
                "config-split-names-from-info",
                "config-info",
                "config-parquet-and-info",
                "split-opt-in-out-urls-scan",
                "config-parquet",
                "split-first-rows-from-parquet",
                "split-image-url-columns",
            ],
        ),
        (
            "config-opt-in-out-urls-count",
            ["dataset-opt-in-out-urls-count"],
            ["split-opt-in-out-urls-count", "config-split-names-from-info", "config-split-names-from-streaming"],
            [
                "dataset-config-names",
                "config-split-names-from-streaming",
                "split-first-rows-from-streaming",
                "config-split-names-from-info",
                "config-info",
                "config-parquet-and-info",
                "split-opt-in-out-urls-count",
                "split-opt-in-out-urls-scan",
                "config-parquet",
                "split-first-rows-from-parquet",
                "split-image-url-columns",
            ],
        ),
        (
            "dataset-opt-in-out-urls-count",
            [],
            ["config-opt-in-out-urls-count", "dataset-config-names"],
            [
                "dataset-config-names",
                "config-split-names-from-streaming",
                "split-first-rows-from-streaming",
                "config-split-names-from-info",
                "config-info",
                "config-parquet-and-info",
                "config-opt-in-out-urls-count",
                "split-opt-in-out-urls-count",
                "split-opt-in-out-urls-scan",
                "config-parquet",
                "split-first-rows-from-parquet",
                "split-image-url-columns",
            ],
        ),
        (
            "split-partitions",
            [],
            ["config-size"],
            ["config-size", "/config-names", "config-parquet-and-info"],
        ),
    ],
)
def test_default_graph_steps(
    graph: ProcessingGraph, processing_step_name: str, children: List[str], parents: List[str], ancestors: List[str]
) -> None:
    assert_step(graph, processing_step_name, children=children, parents=parents, ancestors=ancestors)


def test_default_graph_first_steps(graph: ProcessingGraph) -> None:
    roots = ["dataset-config-names"]
    assert_lists_are_equal(graph.get_first_processing_steps(), roots)


def test_default_graph_required_by_dataset_viewer(graph: ProcessingGraph) -> None:
    required_by_dataset_viewer = ["split-first-rows-from-streaming"]
    assert_lists_are_equal(graph.get_processing_steps_required_by_dataset_viewer(), required_by_dataset_viewer)


def test_default_graph_provide_dataset_config_names(graph: ProcessingGraph) -> None:
    assert_lists_are_equal(graph.get_dataset_config_names_processing_steps(), ["dataset-config-names"])


def test_default_graph_provide_config_split_names(graph: ProcessingGraph) -> None:
    assert_lists_are_equal(
        graph.get_config_split_names_processing_steps(),
        ["config-split-names-from-streaming", "config-split-names-from-info"],
    )<|MERGE_RESOLUTION|>--- conflicted
+++ resolved
@@ -172,19 +172,10 @@
         ),
         (
             "config-size",
-            ["dataset-size"],
+            ["dataset-size", "split-partitions"],
             ["config-parquet-and-info"],
             ["dataset-config-names", "config-parquet-and-info"],
         ),
-<<<<<<< HEAD
-        (
-            "config-size",
-            ["dataset-size", "split-partitions"],
-            ["config-parquet-and-info"],
-            ["/config-names", "config-parquet-and-info"],
-        ),
-=======
->>>>>>> 24e8344b
         (
             "dataset-size",
             [],
