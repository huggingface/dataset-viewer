--- conflicted
+++ resolved
@@ -94,11 +94,8 @@
                 "config-opt-in-out-urls-count",
                 "split-first-rows-from-streaming",
                 "dataset-split-names",
-<<<<<<< HEAD
+                "split-duckdb-index",
                 "split-descriptive-stats",
-=======
-                "split-duckdb-index",
->>>>>>> b988e218
             ],
             ["config-info"],
             ["dataset-config-names", "config-parquet-and-info", "config-info"],
@@ -108,10 +105,12 @@
             [
                 "split-first-rows-from-streaming",
                 "dataset-split-names",
-<<<<<<< HEAD
+                "config-opt-in-out-urls-count",
+            ],
+            [
+                "split-first-rows-from-streaming",
+                "dataset-split-names",
                 "split-descriptive-stats",
-=======
->>>>>>> b988e218
                 "config-opt-in-out-urls-count",
             ],
             ["dataset-config-names"],
@@ -302,7 +301,17 @@
             ],
         ),
         (
-<<<<<<< HEAD
+            "split-duckdb-index",
+            [],
+            ["config-split-names-from-info"],
+            [
+                "config-split-names-from-info",
+                "config-parquet-and-info",
+                "config-info",
+                "dataset-config-names",
+            ],
+        ),
+        (
             "split-descriptive-stats",
             [],
             [
@@ -316,16 +325,6 @@
                 "config-info",
                 "config-split-names-from-info",
                 "config-split-names-from-streaming",
-=======
-            "split-duckdb-index",
-            [],
-            ["config-split-names-from-info"],
-            [
-                "config-split-names-from-info",
-                "config-parquet-and-info",
-                "config-info",
-                "dataset-config-names",
->>>>>>> b988e218
             ],
         ),
     ],
