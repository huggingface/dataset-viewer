# SPDX-License-Identifier: Apache-2.0
# Copyright 2022 The HuggingFace Authors.

import time
from collections.abc import Iterator
from contextlib import contextmanager
from http import HTTPStatus
from pathlib import Path
from typing import Optional

import pytest
from huggingface_hub import HfApi

<<<<<<< HEAD
from libcommon.operations import CustomHfApi, delete_dataset, get_dataset_status, update_dataset
=======
from libcommon.exceptions import DatasetInBlockListError, NotSupportedPrivateRepositoryError
from libcommon.operations import delete_dataset, get_dataset_revision_if_supported_or_raise, update_dataset
>>>>>>> d8a5b3e7
from libcommon.queue import Queue
from libcommon.resources import CacheMongoResource, QueueMongoResource
from libcommon.simple_cache import has_some_cache, upsert_response
from libcommon.storage_client import StorageClient

from .constants import (
    CI_APP_TOKEN,
    CI_HUB_ENDPOINT,
    ENTERPRISE_ORG,
    ENTERPRISE_USER,
    ENTERPRISE_USER_TOKEN,
    NORMAL_ORG,
    NORMAL_USER,
    NORMAL_USER_TOKEN,
    PRO_USER,
    PRO_USER_TOKEN,
    PROD_HUB_ENDPOINT,
)
from .utils import REVISION_NAME

PROD_PUBLIC_USER = "severo"
PROD_PUBLIC_REPO = "glue"
PROD_PUBLIC_DATASET = f"{PROD_PUBLIC_USER}/{PROD_PUBLIC_REPO}"


@pytest.mark.real_dataset
def test_get_revision() -> None:
    get_dataset_revision_if_supported_or_raise(dataset=PROD_PUBLIC_DATASET, hf_endpoint=PROD_HUB_ENDPOINT)


@pytest.mark.real_dataset
def test_get_revision_timeout() -> None:
    with pytest.raises(Exception):
<<<<<<< HEAD
        get_dataset_status(dataset=PROD_PUBLIC_DATASET, hf_endpoint=PROD_HUB_ENDPOINT, hf_timeout_seconds=0.01)


@pytest.mark.parametrize(
    "name, expected_pro, expected_enterprise",
    [
        (NORMAL_USER, False, None),
        (PRO_USER, True, None),
        (NORMAL_ORG, None, False),
        (ENTERPRISE_ORG, None, True),
    ],
)
def test_whoisthis(name: str, expected_pro: Optional[bool], expected_enterprise: Optional[bool]) -> None:
    entity_info = CustomHfApi(endpoint=CI_HUB_ENDPOINT).whoisthis(name=name, token=CI_APP_TOKEN)
    assert entity_info.is_pro == expected_pro
    assert entity_info.is_enterprise == expected_enterprise


# TODO: use a CI dataset instead of a prod dataset
@pytest.mark.real_dataset
@pytest.mark.parametrize(
    "blocked_datasets,expected_status",
    [
        ([], SupportStatus.PUBLIC),
        (["dummy"], SupportStatus.PUBLIC),
        ([f"{PROD_PUBLIC_DATASET}-other*"], SupportStatus.PUBLIC),
        ([PROD_PUBLIC_DATASET], SupportStatus.UNSUPPORTED),
        ([f"{PROD_PUBLIC_USER}/*"], SupportStatus.UNSUPPORTED),
        ([f"{PROD_PUBLIC_USER}/{PROD_PUBLIC_REPO[:2]}*"], SupportStatus.UNSUPPORTED),
        ([PROD_PUBLIC_DATASET, "dummy"], SupportStatus.UNSUPPORTED),
        (["dummy", PROD_PUBLIC_DATASET], SupportStatus.UNSUPPORTED),
    ],
)
def test_get_dataset_status_blocked_datasets(blocked_datasets: list[str], expected_status: SupportStatus) -> None:
    assert (
        get_dataset_status(
            dataset=PROD_PUBLIC_DATASET, hf_endpoint=PROD_HUB_ENDPOINT, blocked_datasets=blocked_datasets
        ).support_status
        == expected_status
    )
=======
        get_dataset_revision_if_supported_or_raise(
            dataset=PROD_PUBLIC_DATASET, hf_endpoint=PROD_HUB_ENDPOINT, hf_timeout_seconds=0.01
        )
>>>>>>> d8a5b3e7


@contextmanager
def tmp_dataset(namespace: str, token: str, private: bool) -> Iterator[str]:
    # create a test dataset in hub-ci, then delete it
    hf_api = HfApi(endpoint=CI_HUB_ENDPOINT, token=token)
    dataset = f"{namespace}/private-dataset-{int(time.time() * 10e3)}"
    hf_api.create_repo(
        repo_id=dataset,
        private=private,
        repo_type="dataset",
    )
    try:
        yield dataset
    finally:
        hf_api.delete_repo(repo_id=dataset, repo_type="dataset")


@pytest.mark.parametrize(
    "token,namespace",
    [
<<<<<<< HEAD
        (NORMAL_USER_TOKEN, NORMAL_USER, SupportStatus.UNSUPPORTED),
        (NORMAL_USER_TOKEN, NORMAL_ORG, SupportStatus.UNSUPPORTED),
        (PRO_USER_TOKEN, PRO_USER, SupportStatus.PRO_USER),
        (ENTERPRISE_USER_TOKEN, ENTERPRISE_USER, SupportStatus.UNSUPPORTED),
        (ENTERPRISE_USER_TOKEN, ENTERPRISE_ORG, SupportStatus.ENTERPRISE_ORG),
=======
        (NORMAL_USER_TOKEN, NORMAL_USER),
        (NORMAL_USER_TOKEN, NORMAL_ORG),
        (PRO_USER_TOKEN, PRO_USER),
        (ENTERPRISE_USER_TOKEN, ENTERPRISE_USER),
        (ENTERPRISE_USER_TOKEN, ENTERPRISE_ORG),
>>>>>>> d8a5b3e7
    ],
)
def test_get_revision_private(token: str, namespace: str) -> None:
    with tmp_dataset(namespace=namespace, token=token, private=True) as dataset:
        with pytest.raises(NotSupportedPrivateRepositoryError):
            get_dataset_revision_if_supported_or_raise(
                dataset=dataset, hf_endpoint=CI_HUB_ENDPOINT, hf_token=CI_APP_TOKEN
            )


@pytest.mark.parametrize(
    "token,namespace",
    [
<<<<<<< HEAD
        (NORMAL_USER_TOKEN, NORMAL_USER, False, True),
        (NORMAL_USER_TOKEN, NORMAL_USER, True, False),
        (NORMAL_USER_TOKEN, NORMAL_ORG, True, False),
        (PRO_USER_TOKEN, PRO_USER, True, True),
        (ENTERPRISE_USER_TOKEN, ENTERPRISE_USER, True, False),
        (ENTERPRISE_USER_TOKEN, ENTERPRISE_ORG, True, True),
=======
        (NORMAL_USER_TOKEN, NORMAL_USER),
        (NORMAL_USER_TOKEN, NORMAL_ORG),
        (PRO_USER_TOKEN, PRO_USER),
        (ENTERPRISE_USER_TOKEN, ENTERPRISE_USER),
        (ENTERPRISE_USER_TOKEN, ENTERPRISE_ORG),
>>>>>>> d8a5b3e7
    ],
)
def test_update_private_raises(
    queue_mongo_resource: QueueMongoResource,
    cache_mongo_resource: CacheMongoResource,
    token: str,
    namespace: str,
) -> None:
    with tmp_dataset(namespace=namespace, token=token, private=True) as dataset:
        with pytest.raises(NotSupportedPrivateRepositoryError):
            update_dataset(dataset=dataset, hf_endpoint=CI_HUB_ENDPOINT, hf_token=CI_APP_TOKEN)


@pytest.mark.parametrize(
    "token,namespace",
    [
        (NORMAL_USER_TOKEN, NORMAL_USER),
    ],
)
def test_update_public_does_not_raise(
    queue_mongo_resource: QueueMongoResource,
    cache_mongo_resource: CacheMongoResource,
    token: str,
    namespace: str,
) -> None:
    with tmp_dataset(namespace=namespace, token=token, private=False) as dataset:
        update_dataset(dataset=dataset, hf_endpoint=CI_HUB_ENDPOINT, hf_token=CI_APP_TOKEN)
        assert Queue().has_pending_jobs(dataset=dataset)
        # delete the dataset by adding it to the blocked list
        with pytest.raises(DatasetInBlockListError):
            update_dataset(
                dataset=dataset,
                blocked_datasets=[dataset],
                hf_endpoint=CI_HUB_ENDPOINT,
                hf_token=CI_APP_TOKEN,
            )
        assert not Queue().has_pending_jobs(dataset=dataset)


@pytest.mark.parametrize(
    "create_assets,create_cached_assets",
    [
        (True, True),  # delete dataset with assets and cached assets
        (False, True),  # delete dataset with assets
        (True, False),  # delete dataset with cached assets
        (False, False),  # delete dataset without assets or cached assets
    ],
)
def test_delete_obsolete_cache(
    queue_mongo_resource: QueueMongoResource,
    cache_mongo_resource: CacheMongoResource,
    create_assets: bool,
    create_cached_assets: bool,
    tmp_path: Path,
) -> None:
    dataset = "dataset"
    image_key = f"{dataset}/image.jpg"

    assets_storage_client = StorageClient(
        protocol="file",
        root=str(tmp_path),
        folder="assets",
    )
    cached_assets_storage_client = StorageClient(
        protocol="file",
        root=str(tmp_path),
        folder="cached-assets",
    )

    if create_assets:
        assets_storage_client._fs.mkdirs(dataset, exist_ok=True)
        assets_storage_client._fs.touch(f"{assets_storage_client.get_base_directory()}/{image_key}")
        assert assets_storage_client.exists(image_key)

    if create_cached_assets:
        cached_assets_storage_client._fs.mkdirs(dataset, exist_ok=True)
        cached_assets_storage_client._fs.touch(f"{cached_assets_storage_client.get_base_directory()}/{image_key}")
        assert cached_assets_storage_client.exists(image_key)

    upsert_response(
        kind="kind_1",
        dataset=dataset,
        dataset_git_revision=REVISION_NAME,
        content={"config_names": [{"dataset": dataset, "config": "config"}]},
        http_status=HTTPStatus.OK,
    )
    upsert_response(
        kind="kind_2",
        dataset=dataset,
        dataset_git_revision=REVISION_NAME,
        config="config",
        content={"splits": [{"dataset": dataset, "config": "config", "split": "split"}]},
        http_status=HTTPStatus.OK,
    )
    Queue().add_job(job_type="type_3", dataset=dataset, revision=REVISION_NAME, difficulty=50)

    assert has_some_cache(dataset=dataset)
    assert Queue().has_pending_jobs(dataset=dataset)

    delete_dataset(dataset=dataset, storage_clients=[cached_assets_storage_client, assets_storage_client])

    assert not assets_storage_client.exists(image_key)
    assert not cached_assets_storage_client.exists(image_key)
    assert not has_some_cache(dataset=dataset)
    assert not Queue().has_pending_jobs(dataset=dataset)<|MERGE_RESOLUTION|>--- conflicted
+++ resolved
@@ -11,12 +11,13 @@
 import pytest
 from huggingface_hub import HfApi
 
-<<<<<<< HEAD
-from libcommon.operations import CustomHfApi, delete_dataset, get_dataset_status, update_dataset
-=======
 from libcommon.exceptions import DatasetInBlockListError, NotSupportedPrivateRepositoryError
-from libcommon.operations import delete_dataset, get_dataset_revision_if_supported_or_raise, update_dataset
->>>>>>> d8a5b3e7
+from libcommon.operations import (
+    CustomHfApi,
+    delete_dataset,
+    get_dataset_revision_if_supported_or_raise,
+    update_dataset,
+)
 from libcommon.queue import Queue
 from libcommon.resources import CacheMongoResource, QueueMongoResource
 from libcommon.simple_cache import has_some_cache, upsert_response
@@ -50,8 +51,9 @@
 @pytest.mark.real_dataset
 def test_get_revision_timeout() -> None:
     with pytest.raises(Exception):
-<<<<<<< HEAD
-        get_dataset_status(dataset=PROD_PUBLIC_DATASET, hf_endpoint=PROD_HUB_ENDPOINT, hf_timeout_seconds=0.01)
+        get_dataset_revision_if_supported_or_raise(
+            dataset=PROD_PUBLIC_DATASET, hf_endpoint=PROD_HUB_ENDPOINT, hf_timeout_seconds=0.01
+        )
 
 
 @pytest.mark.parametrize(
@@ -67,35 +69,6 @@
     entity_info = CustomHfApi(endpoint=CI_HUB_ENDPOINT).whoisthis(name=name, token=CI_APP_TOKEN)
     assert entity_info.is_pro == expected_pro
     assert entity_info.is_enterprise == expected_enterprise
-
-
-# TODO: use a CI dataset instead of a prod dataset
-@pytest.mark.real_dataset
-@pytest.mark.parametrize(
-    "blocked_datasets,expected_status",
-    [
-        ([], SupportStatus.PUBLIC),
-        (["dummy"], SupportStatus.PUBLIC),
-        ([f"{PROD_PUBLIC_DATASET}-other*"], SupportStatus.PUBLIC),
-        ([PROD_PUBLIC_DATASET], SupportStatus.UNSUPPORTED),
-        ([f"{PROD_PUBLIC_USER}/*"], SupportStatus.UNSUPPORTED),
-        ([f"{PROD_PUBLIC_USER}/{PROD_PUBLIC_REPO[:2]}*"], SupportStatus.UNSUPPORTED),
-        ([PROD_PUBLIC_DATASET, "dummy"], SupportStatus.UNSUPPORTED),
-        (["dummy", PROD_PUBLIC_DATASET], SupportStatus.UNSUPPORTED),
-    ],
-)
-def test_get_dataset_status_blocked_datasets(blocked_datasets: list[str], expected_status: SupportStatus) -> None:
-    assert (
-        get_dataset_status(
-            dataset=PROD_PUBLIC_DATASET, hf_endpoint=PROD_HUB_ENDPOINT, blocked_datasets=blocked_datasets
-        ).support_status
-        == expected_status
-    )
-=======
-        get_dataset_revision_if_supported_or_raise(
-            dataset=PROD_PUBLIC_DATASET, hf_endpoint=PROD_HUB_ENDPOINT, hf_timeout_seconds=0.01
-        )
->>>>>>> d8a5b3e7
 
 
 @contextmanager
@@ -117,22 +90,12 @@
 @pytest.mark.parametrize(
     "token,namespace",
     [
-<<<<<<< HEAD
-        (NORMAL_USER_TOKEN, NORMAL_USER, SupportStatus.UNSUPPORTED),
-        (NORMAL_USER_TOKEN, NORMAL_ORG, SupportStatus.UNSUPPORTED),
-        (PRO_USER_TOKEN, PRO_USER, SupportStatus.PRO_USER),
-        (ENTERPRISE_USER_TOKEN, ENTERPRISE_USER, SupportStatus.UNSUPPORTED),
-        (ENTERPRISE_USER_TOKEN, ENTERPRISE_ORG, SupportStatus.ENTERPRISE_ORG),
-=======
         (NORMAL_USER_TOKEN, NORMAL_USER),
         (NORMAL_USER_TOKEN, NORMAL_ORG),
-        (PRO_USER_TOKEN, PRO_USER),
         (ENTERPRISE_USER_TOKEN, ENTERPRISE_USER),
-        (ENTERPRISE_USER_TOKEN, ENTERPRISE_ORG),
->>>>>>> d8a5b3e7
-    ],
-)
-def test_get_revision_private(token: str, namespace: str) -> None:
+    ],
+)
+def test_get_revision_private_raises(token: str, namespace: str) -> None:
     with tmp_dataset(namespace=namespace, token=token, private=True) as dataset:
         with pytest.raises(NotSupportedPrivateRepositoryError):
             get_dataset_revision_if_supported_or_raise(
@@ -143,20 +106,21 @@
 @pytest.mark.parametrize(
     "token,namespace",
     [
-<<<<<<< HEAD
-        (NORMAL_USER_TOKEN, NORMAL_USER, False, True),
-        (NORMAL_USER_TOKEN, NORMAL_USER, True, False),
-        (NORMAL_USER_TOKEN, NORMAL_ORG, True, False),
-        (PRO_USER_TOKEN, PRO_USER, True, True),
-        (ENTERPRISE_USER_TOKEN, ENTERPRISE_USER, True, False),
-        (ENTERPRISE_USER_TOKEN, ENTERPRISE_ORG, True, True),
-=======
+        (PRO_USER_TOKEN, PRO_USER),
+        (ENTERPRISE_USER_TOKEN, ENTERPRISE_ORG),
+    ],
+)
+def test_get_revision_private(token: str, namespace: str) -> None:
+    with tmp_dataset(namespace=namespace, token=token, private=True) as dataset:
+        get_dataset_revision_if_supported_or_raise(dataset=dataset, hf_endpoint=CI_HUB_ENDPOINT, hf_token=CI_APP_TOKEN)
+
+
+@pytest.mark.parametrize(
+    "token,namespace",
+    [
         (NORMAL_USER_TOKEN, NORMAL_USER),
         (NORMAL_USER_TOKEN, NORMAL_ORG),
-        (PRO_USER_TOKEN, PRO_USER),
         (ENTERPRISE_USER_TOKEN, ENTERPRISE_USER),
-        (ENTERPRISE_USER_TOKEN, ENTERPRISE_ORG),
->>>>>>> d8a5b3e7
     ],
 )
 def test_update_private_raises(
@@ -168,6 +132,23 @@
     with tmp_dataset(namespace=namespace, token=token, private=True) as dataset:
         with pytest.raises(NotSupportedPrivateRepositoryError):
             update_dataset(dataset=dataset, hf_endpoint=CI_HUB_ENDPOINT, hf_token=CI_APP_TOKEN)
+
+
+@pytest.mark.parametrize(
+    "token,namespace",
+    [
+        (PRO_USER_TOKEN, PRO_USER),
+        (ENTERPRISE_USER_TOKEN, ENTERPRISE_ORG),
+    ],
+)
+def test_update_private(
+    queue_mongo_resource: QueueMongoResource,
+    cache_mongo_resource: CacheMongoResource,
+    token: str,
+    namespace: str,
+) -> None:
+    with tmp_dataset(namespace=namespace, token=token, private=True) as dataset:
+        update_dataset(dataset=dataset, hf_endpoint=CI_HUB_ENDPOINT, hf_token=CI_APP_TOKEN)
 
 
 @pytest.mark.parametrize(
