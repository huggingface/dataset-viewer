--- conflicted
+++ resolved
@@ -49,46 +49,6 @@
 
 
 @pytest.mark.parametrize(
-<<<<<<< HEAD
-    "has_directory,is_directory_string",
-    [
-        (False, False),
-        (False, False),
-        (False, True),
-        (False, True),
-        (True, False),
-        (True, False),
-        (True, True),
-        (True, True),
-    ],
-)
-def test_init_assets_dir(
-    tmp_path_factory: pytest.TempPathFactory, has_directory: bool, is_directory_string: bool
-) -> None:
-    subdirectory = "subdirectory"
-    tmp_path = tmp_path_factory.mktemp("test") / subdirectory
-    directory: Optional[StrPath]
-    if has_directory:
-        directory = str(tmp_path) if is_directory_string else tmp_path
-        result = init_assets_dir(directory=directory)
-        assert result == directory
-        assert subdirectory in str(result), result
-        assert ASSETS_CACHE_APPNAME not in str(result), result
-    else:
-        directory = None
-        result = init_assets_dir(directory=directory)
-        assert result != directory, result
-        assert subdirectory not in str(result), result
-        assert isinstance(result, str), result
-        assert ASSETS_CACHE_APPNAME in str(result), result
-
-    Path(result).exists()
-    Path(result).is_dir()
-
-
-@pytest.mark.parametrize(
-=======
->>>>>>> ea3f20d4
     "exists,is_string",
     [
         (False, False),
