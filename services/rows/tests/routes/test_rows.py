--- conflicted
+++ resolved
@@ -507,23 +507,6 @@
         )
         folder_name = "cached-assets"
 
-<<<<<<< HEAD
-        with patch("libapi.response.CACHED_ASSETS_S3_SUPPORTED_DATASETS", [dataset]):
-            response = create_response(
-                dataset=dataset,
-                config=config,
-                split=split,
-                cached_assets_base_url=app_config.cached_assets.base_url,
-                s3_client=s3_client,
-                cached_assets_directory=cached_assets_directory,
-                cached_assets_s3_folder_name=folder_name,
-                pa_table=ds_image.data,
-                offset=0,
-                features=ds_image.features,
-                unsupported_columns=[],
-                num_rows_total=10,
-            )
-=======
         response = create_response(
             dataset=dataset,
             config=config,
@@ -538,7 +521,6 @@
             unsupported_columns=[],
             num_rows_total=10,
         )
->>>>>>> 08940115
         assert response["features"] == [{"feature_idx": 0, "name": "image", "type": {"_type": "Image"}}]
         assert response["rows"] == [
             {
