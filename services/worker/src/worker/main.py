# SPDX-License-Identifier: Apache-2.0
# Copyright 2022 The HuggingFace Authors.
import os
import tempfile

from libcommon.log import init_logging
from libcommon.processing_graph import ProcessingGraph
from libcommon.resources import CacheMongoResource, QueueMongoResource
from libcommon.storage import (
    init_assets_dir,
<<<<<<< HEAD
    init_parquet_metadata_dir,
    init_stats_cache_dir,
=======
    init_duckdb_index_cache_dir,
    init_parquet_metadata_dir,
>>>>>>> b988e218
)

from worker.config import AppConfig
from worker.executor import WorkerExecutor
from worker.job_runner_factory import JobRunnerFactory
from worker.resources import LibrariesResource

WORKER_STATE_FILE_NAME = "worker_state.json"


if __name__ == "__main__":
    with tempfile.TemporaryDirectory() as tmp_dir:
        state_file_path = os.path.join(tmp_dir, WORKER_STATE_FILE_NAME)
        os.environ["WORKER_STATE_FILE_PATH"] = state_file_path

        app_config = AppConfig.from_env()

        init_logging(level=app_config.log.level)
        # ^ set first to have logs as soon as possible
        assets_directory = init_assets_dir(directory=app_config.assets.storage_directory)
        parquet_metadata_directory = init_parquet_metadata_dir(directory=app_config.parquet_metadata.storage_directory)
<<<<<<< HEAD
        stats_cache_directory = init_stats_cache_dir(app_config.descriptive_stats.cache_directory)
=======
        duckdb_index_cache_directory = init_duckdb_index_cache_dir(directory=app_config.duckdb_index.storage_directory)
>>>>>>> b988e218

        processing_graph = ProcessingGraph(app_config.processing_graph.specification)

        with (
            LibrariesResource(
                hf_endpoint=app_config.common.hf_endpoint,
                init_hf_datasets_cache=app_config.datasets_based.hf_datasets_cache,
                numba_path=app_config.numba.path,
            ) as libraries_resource,
            CacheMongoResource(
                database=app_config.cache.mongo_database, host=app_config.cache.mongo_url
            ) as cache_resource,
            QueueMongoResource(
                database=app_config.queue.mongo_database, host=app_config.queue.mongo_url
            ) as queue_resource,
        ):
            if not cache_resource.is_available():
                raise RuntimeError("The connection to the cache database could not be established. Exiting.")
            if not queue_resource.is_available():
                raise RuntimeError("The connection to the queue database could not be established. Exiting.")

            job_runner_factory = JobRunnerFactory(
                app_config=app_config,
                processing_graph=processing_graph,
                hf_datasets_cache=libraries_resource.hf_datasets_cache,
                assets_directory=assets_directory,
                parquet_metadata_directory=parquet_metadata_directory,
<<<<<<< HEAD
                stats_cache_directory=stats_cache_directory,
=======
                duckdb_index_cache_directory=duckdb_index_cache_directory,
>>>>>>> b988e218
            )
            worker_executor = WorkerExecutor(
                app_config=app_config,
                job_runner_factory=job_runner_factory,
                state_file_path=state_file_path,
            )
            worker_executor.start()<|MERGE_RESOLUTION|>--- conflicted
+++ resolved
@@ -8,15 +8,10 @@
 from libcommon.resources import CacheMongoResource, QueueMongoResource
 from libcommon.storage import (
     init_assets_dir,
-<<<<<<< HEAD
+    init_duckdb_index_cache_dir,
+    init_stats_cache_dir,
     init_parquet_metadata_dir,
-    init_stats_cache_dir,
-=======
-    init_duckdb_index_cache_dir,
-    init_parquet_metadata_dir,
->>>>>>> b988e218
 )
-
 from worker.config import AppConfig
 from worker.executor import WorkerExecutor
 from worker.job_runner_factory import JobRunnerFactory
@@ -36,11 +31,8 @@
         # ^ set first to have logs as soon as possible
         assets_directory = init_assets_dir(directory=app_config.assets.storage_directory)
         parquet_metadata_directory = init_parquet_metadata_dir(directory=app_config.parquet_metadata.storage_directory)
-<<<<<<< HEAD
+        duckdb_index_cache_directory = init_duckdb_index_cache_dir(directory=app_config.duckdb_index.storage_directory)
         stats_cache_directory = init_stats_cache_dir(app_config.descriptive_stats.cache_directory)
-=======
-        duckdb_index_cache_directory = init_duckdb_index_cache_dir(directory=app_config.duckdb_index.storage_directory)
->>>>>>> b988e218
 
         processing_graph = ProcessingGraph(app_config.processing_graph.specification)
 
@@ -68,11 +60,8 @@
                 hf_datasets_cache=libraries_resource.hf_datasets_cache,
                 assets_directory=assets_directory,
                 parquet_metadata_directory=parquet_metadata_directory,
-<<<<<<< HEAD
+                duckdb_index_cache_directory=duckdb_index_cache_directory,
                 stats_cache_directory=stats_cache_directory,
-=======
-                duckdb_index_cache_directory=duckdb_index_cache_directory,
->>>>>>> b988e218
             )
             worker_executor = WorkerExecutor(
                 app_config=app_config,
