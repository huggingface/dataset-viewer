--- conflicted
+++ resolved
@@ -154,19 +154,4 @@
         return PROCESSING_STEP_CONFIG_SIZE_VERSION
 
     def compute(self) -> CompleteJobResult:
-<<<<<<< HEAD
-        return CompleteJobResult(compute_config_size_response(dataset=self.dataset, config=self.config))
-
-    def get_new_splits(self, content: Mapping[str, Any]) -> set[SplitFullName]:
-        """Get the set of new splits, from the content created by the compute."""
-        return {
-            SplitFullName(dataset=split_size["dataset"], config=split_size["config"], split=split_size["split"])
-            for split_size in content["size"]["splits"]
-        }
-=======
-        if self.dataset is None:
-            raise ParameterMissingError("'dataset' parameter is required")
-        if self.config is None:
-            raise ParameterMissingError("'config' parameter is required")
-        return CompleteJobResult(compute_config_size_response(dataset=self.dataset, config=self.config))
->>>>>>> b1319463
+        return CompleteJobResult(compute_config_size_response(dataset=self.dataset, config=self.config))