# SPDX-License-Identifier: Apache-2.0
# Copyright 2022 The HuggingFace Authors.

import glob
import logging
import re
from functools import partial
from multiprocessing.pool import ThreadPool
from pathlib import Path
from typing import Any, Dict, List, Optional, Set, Tuple, TypedDict

import datasets
import datasets.config
import datasets.info
import numpy as np
import pyarrow.parquet as pq
import requests
from datasets import DownloadConfig, Features, load_dataset_builder
from datasets.builder import DatasetBuilder, ManualDownloadError
from datasets.data_files import EmptyDatasetError as _EmptyDatasetError
from datasets.data_files import Url
from datasets.download import StreamingDownloadManager
from datasets.packaged_modules.parquet.parquet import Parquet as ParquetBuilder
from datasets.splits import SplitDict, SplitInfo
from datasets.utils.file_utils import (
    get_authentication_headers_for_url,
    http_head,
    is_relative_path,
    url_or_path_join,
)
from datasets.utils.py_utils import asdict, map_nested
from fsspec.implementations.http import HTTPFileSystem
from huggingface_hub._commit_api import (
    CommitOperation,
    CommitOperationAdd,
    CommitOperationCopy,
    CommitOperationDelete,
)
from huggingface_hub.hf_api import CommitInfo, DatasetInfo, HfApi, RepoFile
from huggingface_hub.utils._errors import HfHubHTTPError, RepositoryNotFoundError
from libcommon.constants import (
    PROCESSING_STEP_CONFIG_PARQUET_AND_INFO_ROW_GROUP_SIZE_FOR_AUDIO_DATASETS,
    PROCESSING_STEP_CONFIG_PARQUET_AND_INFO_ROW_GROUP_SIZE_FOR_BINARY_DATASETS,
    PROCESSING_STEP_CONFIG_PARQUET_AND_INFO_ROW_GROUP_SIZE_FOR_IMAGE_DATASETS,
    PROCESSING_STEP_CONFIG_PARQUET_AND_INFO_VERSION,
)
from libcommon.dataset import get_dataset_info_for_supported_datasets
from libcommon.exceptions import (
    ConfigNamesError,
    DatasetInBlockListError,
    DatasetManualDownloadError,
    DatasetNotFoundError,
    DatasetTooBigFromDatasetsError,
    DatasetTooBigFromHubError,
    DatasetWithTooBigExternalFilesError,
    DatasetWithTooManyExternalFilesError,
    DatasetWithTooManyParquetFilesError,
    EmptyDatasetError,
    ExternalFilesSizeRequestConnectionError,
    ExternalFilesSizeRequestError,
    ExternalFilesSizeRequestHTTPError,
    ExternalFilesSizeRequestTimeoutError,
    FileSystemError,
    LockedDatasetTimeoutError,
    PreviousStepFormatError,
    UnsupportedExternalFilesError,
)
from libcommon.processing_graph import ProcessingStep
from libcommon.queue import lock
from libcommon.simple_cache import get_previous_step_or_raise
from libcommon.utils import JobInfo, SplitHubFile
from tqdm.contrib.concurrent import thread_map

from worker.config import AppConfig, ParquetAndInfoConfig
from worker.job_runners.config.config_job_runner import ConfigCachedJobRunner
<<<<<<< HEAD
from worker.utils import CompleteJobResult, hf_hub_url
=======
from worker.utils import CompleteJobResult, retry


class ParquetFileItem(TypedDict):
    dataset: str
    config: str
    split: str
    url: str
    filename: str
    size: int
>>>>>>> a3da0bfc


class ConfigParquetAndInfoResponse(TypedDict):
    parquet_files: List[SplitHubFile]
    dataset_info: Dict[str, Any]


DATASET_TYPE = "dataset"
MAX_FILES_PER_DIRECTORY = 10_000  # hf hub limitation
MAX_OPERATIONS_PER_COMMIT = 500


class ParquetFile:
    def __init__(self, local_file: str, local_dir: str, config: str):
        if not local_file.startswith(local_dir):
            raise ValueError(f"{local_file} is not in {local_dir}")
        self.local_file = local_file
        self.local_dir = local_dir
        self.config = config

    @property
    def path_in_repo(self) -> str:
        return f'{self.config}/{self.local_file.removeprefix(f"{self.local_dir}/")}'


p = re.compile(r"(?P<builder>[\w-]+?)-(?P<split>\w+(\.\w+)*?)(-[0-9]{5}-of-[0-9]{5})?.parquet")


def parse_repo_filename(filename: str) -> Tuple[str, str]:
    parts = filename.split("/")
    if len(parts) != 2:
        raise ValueError(f"Invalid filename: {filename}")
    config, fname = parts
    m = p.match(fname)
    if not m:
        raise ValueError(f"Cannot parse {filename}")
    split = m.group("split")
    return config, split


def create_parquet_file_item(
    repo_file: RepoFile,
    dataset: str,
    config: str,
    hf_endpoint: str,
    target_revision: str,
    url_template: str,
) -> SplitHubFile:
    if repo_file.size is None:
        raise ValueError(f"Cannot get size of {repo_file.rfilename}")
    _, split = parse_repo_filename(repo_file.rfilename)
    return {
        "dataset": dataset,
        "config": config,
        "split": split,
        "url": hf_hub_url(
            repo_id=dataset,
            filename=repo_file.rfilename,
            hf_endpoint=hf_endpoint,
            revision=target_revision,
            url_template=url_template,
        ),
        "filename": Path(repo_file.rfilename).name,
        "size": repo_file.size,
    }


def raise_if_blocked(
    dataset: str,
    blocked_datasets: List[str],
) -> None:
    """
    Raise an error if the dataset is in the list of blocked datasets

    Args:
        dataset (`str`):
            A namespace (user or an organization) and a repo name separated
            by a `/`.
        blocked_datasets (`List[str]`):
            The list of blocked datasets. If empty, no dataset is blocked.
    Returns:
        `None`
    Raises the following errors:
        - [`libcommon.exceptions.DatasetInBlockListError`]
          If the dataset is in the list of blocked datasets.
    """
    if dataset in blocked_datasets:
        raise DatasetInBlockListError(
            "The parquet conversion has been disabled for this dataset for now. Please open an issue in"
            " https://github.com/huggingface/datasets-server if you want this dataset to be supported."
        )


def is_parquet_builder_with_hub_files(builder: DatasetBuilder, hf_endpoint: str) -> bool:
    if not isinstance(builder, ParquetBuilder) or not builder.config.data_files:
        return False
    for split in builder.config.data_files:
        for data_file in builder.config.data_files[split]:
            if not isinstance(data_file, Url):
                return False
            if not data_file.startswith(hf_endpoint + "/datasets/" + str(builder.repo_id) + "/"):
                return False
    return True


def raise_if_too_big_from_hub(
    dataset_info: DatasetInfo,
    max_dataset_size: int,
) -> None:
    """
    Raise an error if the dataset is too big to be converted to parquet, as measured by the sum of the repository
    files sizes given by the Hub.

    Args:
        dataset_info (`DatasetInfo`):
            The dataset info
        max_dataset_size (`int`):
            The maximum size of the dataset in bytes
    Returns:
        `None`
    Raises the following errors:
        - [`libcommon.exceptions.DatasetTooBigFromHubError`]
          If the dataset is too big to be converted to parquet, as measured by the sum of the repository
          files sizes given by the Hub.
    """
    dataset_size: int = sum(sibling.size for sibling in dataset_info.siblings if sibling.size is not None)
    if dataset_size > max_dataset_size:
        raise DatasetTooBigFromHubError(
            f"The conversion to parquet is limited to datasets under {max_dataset_size} bytes. "
            f"Current size of files on the hub is {dataset_size} bytes."
        )


def raise_if_too_big_from_datasets(
    info: datasets.DatasetInfo,
    max_dataset_size: int,
) -> None:
    """
    Raise an error if the dataset is too big to be converted to parquet, as measured by the sum of the configs
    sizes given by the datasets library

    Args:
        info (`datasets.DatasetInfo`):
            Dataset info from the datasets library
        max_dataset_size (`int`):
            The maximum size of the dataset in bytes
    Returns:
        `None`
    Raises the following errors:
        - [`ValueError`](https://docs.python.org/3/library/exceptions.html#ValueError)
          If the datasets.config.HF_ENDPOINT is not set to the expected value
        - [`libcommon.exceptions.DatasetTooBigFromDatasetsError`]
          If the dataset is too big to be converted to parquet, as measured by the sum of the configs
          sizes given by the datasets library.
    """
    dataset_size = info.dataset_size if info.dataset_size is not None else 0
    if dataset_size > max_dataset_size:
        raise DatasetTooBigFromDatasetsError(
            f"The dataset is too big to be converted to Parquet. The size of the dataset ({dataset_size} B, as given"
            f" per the datasets library) exceeds the maximum supported size ({max_dataset_size} B). Please report the"
            " issue."
        )


def raise_if_requires_manual_download(
    builder: DatasetBuilder,
    hf_endpoint: str,
    hf_token: Optional[str],
) -> None:
    """
    Raise an error if the dataset requires manual download.

    Args:
        builder (`datasets.builder.DatasetBuilder`):
            A dataset builder instance to check.
        hf_endpoint (`str`):
            The Hub endpoint (for example: "https://huggingface.co").
        hf_token (`str`, *optional*):
            An app authentication token with read access to all the datasets.

    Returns:
        `None`

    Raises:
        [`ValueError`](https://docs.python.org/3/library/exceptions.html#ValueError):
            If the datasets.config.HF_ENDPOINT is not set to the expected value.
        [`libcommon.exceptions.DatasetManualDownloadError`]:
            If the dataset requires manual download.
    """
    if datasets.config.HF_ENDPOINT != hf_endpoint:
        raise ValueError(
            f"Invalid datasets.config.HF_ENDPOINT value: '{datasets.config.HF_ENDPOINT}'. Please set it to:"
            f" '{hf_endpoint}'."
        )
    try:
        builder._check_manual_download(
            StreamingDownloadManager(
                base_path=builder.base_path, download_config=DownloadConfig(use_auth_token=hf_token)
            )
        )
    except ManualDownloadError as err:
        raise DatasetManualDownloadError(f"dataset={builder.repo_id} requires manual download.", cause=err) from err


def raise_if_not_supported(
    dataset_info: DatasetInfo,
    builder: DatasetBuilder,
    hf_endpoint: str,
    hf_token: Optional[str],
    max_dataset_size: int,
    max_external_data_files: int,
) -> None:
    """
    Raise an error if the dataset is not supported:
    - if the dataset is in the list of blocked datasets
    - if the dataset cannot be accessed (does not exist, private)
    - if the dataset is too big, and not in the list of supported datasets

    Args:
        dataset_info (`DatasetInfo`):
            The dataset info
        builder (`datasets.builder.DatasetBuilder`):
            A dataset builder instance to check.
        hf_endpoint (`str`):
            The Hub endpoint (for example: "https://huggingface.co")
        hf_token (`str`, `optional`):
            An app authentication token with read access to all the datasets.
        revision (`str`):
            The git revision (e.g. "main" or sha) of the dataset
        max_dataset_size (`int`):
            The maximum size of a dataset in bytes. If the dataset is under the limit (which means that the size
            can be fetched), it will be allowed.
        max_external_data_files (`int`):
            The maximum number of external data files (i.e. not hosted on HF).
            If the dataset is under the limit (which means that the files can be fetched), it will be allowed.
    Returns:
        `ParquetResponseResult`: An object with the parquet_response
          (dataset and list of parquet files) and the dataset_git_revision (sha) if any.
    Raises the following errors:
        - [`libcommon.exceptions.DatasetManualDownloadError`]:
          If the dataset requires manual download.
        - [`libcommon.exceptions.DatasetRevisionNotFoundError`]
          If the revision does not exist or cannot be accessed using the token.
        - [`libcommon.exceptions.DatasetTooBigFromDatasetsError`]
          If the dataset is too big to be converted to parquet, as measured by the sum of the configs
          sizes given by the datasets library.
        - [`libcommon.exceptions.DatasetTooBigFromHubError`]
          If the dataset is too big to be converted to parquet, as measured by the sum of the repository
          files sizes given by the Hub.
        - [`libcommon.exceptions.DatasetWithTooManyExternalFilesError`]
          If the dataset has too many external files to be converted to parquet
        - [`libcommon.exceptions.DatasetWithTooBigExternalFilesError`]
          If the dataset is too big external files be converted to parquet
        - [`libcommon.exceptions.UnsupportedExternalFilesError`]
          If we failed to get the external files sizes to make sure we can convert the dataset to parquet
        - [`libcommon.exceptions.ExternalFilesSizeRequestHTTPError`]
          If we failed to get the external files sizes to make sure we can convert the dataset to parquet
        - [`libcommon.exceptions.ExternalFilesSizeRequestConnectionError`]
          If we failed to get the external files sizes to make sure we can convert the dataset to parquet
        - [`libcommon.exceptions.ExternalFilesSizeRequestTimeoutError`]
          If we failed to get the external files sizes to make sure we can convert the dataset to parquet
        - [`libcommon.exceptions.ExternalFilesSizeRequestError`]
          If we failed to get the external files sizes to make sure we can convert the dataset to parquet
        - [`ValueError`](https://docs.python.org/3/library/exceptions.html#ValueError)
          If the datasets.config.HF_ENDPOINT is not set to the expected value
    """
    if datasets.config.HF_ENDPOINT != hf_endpoint:
        raise ValueError(
            f"Invalid datasets.config.HF_ENDPOINT value: '{datasets.config.HF_ENDPOINT}'. Please set it to:"
            f" '{hf_endpoint}'."
        )
    raise_if_requires_manual_download(
        builder=builder,
        hf_endpoint=hf_endpoint,
        hf_token=hf_token,
    )
    raise_if_too_big_from_hub(dataset_info=dataset_info, max_dataset_size=max_dataset_size)
    raise_if_too_big_from_external_data_files(
        builder=builder,
        max_dataset_size=max_dataset_size,
        max_external_data_files=max_external_data_files,
        hf_token=hf_token,
    )
    raise_if_too_big_from_datasets(
        builder.info,
        max_dataset_size=max_dataset_size,
    )


class EmptySplitsError(Exception):
    pass


class SplitInfoFormatError(Exception):
    pass


class EmptyConfigNameError(Exception):
    pass


class EmptyDownloadSizeError(Exception):
    pass


class EmptyFeaturesError(Exception):
    pass


def _request_size(url: str, hf_token: Optional[str] = None) -> Optional[int]:
    headers = get_authentication_headers_for_url(url, use_auth_token=hf_token)
    response = http_head(url, headers=headers, max_retries=3)
    response.raise_for_status()
    size = response.headers.get("Content-Length") if response.ok else None
    return int(size) if size is not None else size


class _MockStreamingDownloadManager(StreamingDownloadManager):  # type: ignore
    def __init__(self, *args: Any, **kwargs: Any) -> None:
        super().__init__(*args, **kwargs)
        self.ext_data_files: List[str] = []

    def download(self, url_or_urls: Any) -> Any:
        url_or_urls = map_nested(
            self._download,
            url_or_urls,
            map_tuple=True,
            parallel_min_length=np.inf,
            # ^ parallel_min_length has int type, but is currently used in datasets for a comparison only
            # and it works with np.inf. No conversion is involved
            # (would raise: OverflowError: cannot convert float infinity to integer)
        )
        return url_or_urls

    def _download(self, urlpath: Any) -> str:
        urlpath_str = str(urlpath)
        if is_relative_path(urlpath_str):
            # append the relative path to the base_path
            urlpath_str = url_or_path_join(self._base_path, urlpath_str)
        elif not urlpath_str.startswith(self._base_path):
            # it's an external file
            self.ext_data_files.append(urlpath_str)
        return urlpath_str


def raise_if_too_big_from_external_data_files(
    builder: DatasetBuilder, max_dataset_size: int, max_external_data_files: int, hf_token: Optional[str]
) -> None:
    # Packaged dataset modules only load data files that are inside the dataset repository.
    # No need to check them since they're already caught by `raise_if_too_big_from_hub`
    if type(builder).__module__.startswith("datasets."):
        return
    # For datasets with a loading script however, we need to check the downloaded files
    mock_dl_manager = _MockStreamingDownloadManager(
        base_path=builder.base_path, download_config=DownloadConfig(use_auth_token=hf_token)
    )
    try:
        builder._split_generators(mock_dl_manager)
    except (requests.exceptions.RequestException, NotImplementedError) as error:
        if isinstance(error, NotImplementedError):
            # we can ignore the errors from functions not implemented in streaming mode like `.extract()` on TAR files
            if "is not implemented in streaming mode." not in str(error):
                raise UnsupportedExternalFilesError(
                    (
                        "Couldn't get the list of external files in `_split_generators` because it doesn't support"
                        f" streaming:\n{error}"
                    ),
                    error,
                ) from error
        elif isinstance(error, requests.exceptions.HTTPError):
            raise ExternalFilesSizeRequestHTTPError(
                (
                    "Couldn't get the list of external files in `_split_generators` because a request"
                    f" failed:\n{error}\nPlease consider moving your data files in this dataset repository instead"
                    " (e.g. inside a data/ folder)."
                ),
                error,
            ) from error
        elif isinstance(error, requests.exceptions.ConnectionError):
            raise ExternalFilesSizeRequestConnectionError(
                (
                    "Couldn't get the list of external files in `_split_generators` because a request"
                    f" failed:\n{error}\nPlease consider moving your data files in this dataset repository instead"
                    " (e.g. inside a data/ folder)."
                ),
                error,
            ) from error
        elif isinstance(error, requests.exceptions.Timeout):
            raise ExternalFilesSizeRequestTimeoutError(
                (
                    "Couldn't get the list of external files in `_split_generators` because a request"
                    f" failed:\n{error}\nPlease consider moving your data files in this dataset repository instead"
                    " (e.g. inside a data/ folder)."
                ),
                error,
            ) from error
        else:
            raise ExternalFilesSizeRequestError(
                (
                    "Couldn't get the list of external files in `_split_generators` because a request"
                    f" failed:\n{error}\nPlease consider moving your data files in this dataset repository instead"
                    " (e.g. inside a data/ folder)."
                ),
                error,
            ) from error
    ext_data_files = mock_dl_manager.ext_data_files
    if len(ext_data_files) > max_external_data_files:
        raise DatasetWithTooManyExternalFilesError(
            f"The conversion to parquet is limited to datasets with less than {max_external_data_files} files. "
            f"However it uses {len(ext_data_files)} data files."
        )
    elif ext_data_files:
        try:
            with ThreadPool(16) as pool:
                total_size = 0
                get_size = partial(_request_size, hf_token=hf_token)
                for i, size in enumerate(pool.imap_unordered(get_size, ext_data_files)):
                    if size is not None:
                        total_size += size
                        if total_size > max_dataset_size:
                            raise DatasetWithTooBigExternalFilesError(
                                f"The conversion to parquet is limited to datasets under {max_dataset_size} bytes."
                                f" However {i + 1} data files of {len(ext_data_files)} are already bigger than"
                                f" {total_size} bytes."
                            )
        except requests.exceptions.RequestException as error:
            if isinstance(error, requests.exceptions.HTTPError):
                raise ExternalFilesSizeRequestHTTPError(
                    (
                        "Couldn't get the size of external files in `_split_generators` because a request"
                        f" failed:\n{error}\nPlease consider moving your data files in this dataset repository instead"
                        " (e.g. inside a data/ folder)."
                    ),
                    error,
                ) from error
            elif isinstance(error, requests.exceptions.ConnectionError):
                raise ExternalFilesSizeRequestConnectionError(
                    (
                        "Couldn't get the size of external files in `_split_generators` because a request"
                        f" failed:\n{error}\nPlease consider moving your data files in this dataset repository instead"
                        " (e.g. inside a data/ folder)."
                    ),
                    error,
                ) from error
            elif isinstance(error, requests.exceptions.Timeout):
                raise ExternalFilesSizeRequestTimeoutError(
                    (
                        "Couldn't get the size of external files in `_split_generators` because a request"
                        f" failed:\n{error}\nPlease consider moving your data files in this dataset repository instead"
                        " (e.g. inside a data/ folder)."
                    ),
                    error,
                ) from error
            else:
                raise ExternalFilesSizeRequestError(
                    (
                        "Couldn't get the size of external files in `_split_generators` because a request"
                        f" failed:\n{error}\nPlease consider moving your data files in this dataset repository instead"
                        " (e.g. inside a data/ folder)."
                    ),
                    error,
                ) from error


def get_writer_batch_size(ds_config_info: datasets.info.DatasetInfo) -> Optional[int]:
    """
    Get the writer_batch_size that defines the maximum row group size in the parquet files.
    The default in `datasets` is 1,000 but we lower it to 100 for image datasets.
    This allows to optimize random access to parquet file, since accessing 1 row requires
    to read its entire row group.
    Args:
        ds_config_info (`datasets.info.DatasetInfo`):
            Dataset info from `datasets`.
    Returns:
        writer_batch_size (`Optional[int]`):
            Writer batch size to pass to a dataset builder.
            If `None`, then it will use the `datasets` default.
    """
    if "Audio(" in str(ds_config_info.features):
        return PROCESSING_STEP_CONFIG_PARQUET_AND_INFO_ROW_GROUP_SIZE_FOR_AUDIO_DATASETS
    elif "Image(" in str(ds_config_info.features):
        return PROCESSING_STEP_CONFIG_PARQUET_AND_INFO_ROW_GROUP_SIZE_FOR_IMAGE_DATASETS
    elif "'binary'" in str(ds_config_info.features):
        return PROCESSING_STEP_CONFIG_PARQUET_AND_INFO_ROW_GROUP_SIZE_FOR_BINARY_DATASETS
    else:
        return None


def copy_parquet_files(builder: DatasetBuilder) -> List[CommitOperationCopy]:
    """Copy parquet files by copying the git LFS pointer files"""
    data_files = builder.config.data_files
    if not data_files:
        raise EmptyDatasetError("Empty parquet data_files")
    parquet_operations = []
    total_num_parquet_files = sum(len(data_files[split]) for split in data_files)
    if total_num_parquet_files >= MAX_FILES_PER_DIRECTORY:
        raise DatasetWithTooManyParquetFilesError(
            f"The dataset has {total_num_parquet_files} parquet files and can't be linked in the parquet directory "
            f"because it exceeds the maximum number of files per directory ({MAX_FILES_PER_DIRECTORY})."
        )
    for split in data_files:
        num_shards = len(data_files[split])
        for shard_idx, data_file in enumerate(data_files[split]):
            src_revision, src_path_in_repo = data_file.split("/datasets/" + builder.repo_id + "/resolve/", 1)[1].split(
                "/", 1
            )

            # for forward compatibility with https://github.com/huggingface/datasets/pull/5331
            parquet_name = str(builder.dataset_name) if hasattr(builder, "dataset_name") else builder.name

            if num_shards > 1:
                path_in_repo = (
                    f"{builder.config.name}/{parquet_name}-{split}-{shard_idx:05d}-of-{num_shards:05d}.parquet"
                )
            else:
                path_in_repo = f"{builder.config.name}/{parquet_name}-{split}.parquet"

            parquet_operations.append(
                CommitOperationCopy(
                    src_path_in_repo=src_path_in_repo, path_in_repo=path_in_repo, src_revision=src_revision
                )
            )
    return parquet_operations


def get_parquet_file_and_size(url: str, fs: HTTPFileSystem, hf_token: Optional[str]) -> Tuple[pq.ParquetFile, int]:
    headers = get_authentication_headers_for_url(url, use_auth_token=hf_token)
    f = fs.open(url, headers=headers)
    return pq.ParquetFile(f), f.size


def fill_builder_info(builder: DatasetBuilder, hf_token: Optional[str]) -> None:
    """Fill the builder DatasetInfo from the copied parquet files"""
    data_files = builder.config.data_files
    if not data_files:
        raise EmptyDatasetError("Empty parquet data_files")
    fs = HTTPFileSystem()
    if not builder.info.splits or not builder.info.download_size:
        builder.info.splits = SplitDict()
        builder.info.download_size = 0
        builder.info.dataset_size = 0
        for split in data_files:
            split = str(split)  # in case it's a NamedSplit
            try:
                parquet_files_and_sizes: List[Tuple[pq.ParquetFile, int]] = thread_map(
                    partial(get_parquet_file_and_size, fs=fs, hf_token=hf_token),
                    data_files[split],
                    unit="pq",
                    disable=True,
                )
                parquet_files, sizes = zip(*parquet_files_and_sizes)
            except Exception as e:
                raise FileSystemError(f"Could not read the parquet files: {e}") from e
            if parquet_files:
                first_pf = parquet_files[0]
                if builder.info.features is None:
                    builder.info.features = Features.from_arrow_schema(first_pf.schema_arrow)
                first_row_group = first_pf.read_row_group(0)
                compression_ratio = first_row_group.nbytes / first_row_group.num_rows
                num_examples = sum(parquet_file.metadata.num_rows for parquet_file in parquet_files)
                approx_num_bytes = int(compression_ratio * num_examples)
                builder.info.splits.add(SplitInfo(split, num_bytes=approx_num_bytes, num_examples=num_examples))
                builder.info.download_size += sum(sizes)
                builder.info.dataset_size += approx_num_bytes


def convert_to_parquet(builder: DatasetBuilder) -> List[CommitOperationAdd]:
    """Download and prepare the dataset as parquet files and fills the builder info"""
    # prepare the parquet files locally
    writer_batch_size = get_writer_batch_size(builder.info)
    if writer_batch_size is not None and (
        builder._writer_batch_size is None or builder._writer_batch_size > writer_batch_size
    ):
        builder._writer_batch_size = writer_batch_size
    builder.download_and_prepare(
        file_format="parquet"
    )  # the parquet files are stored in the cache dir and it fills the info
    local_parquet_files = [
        ParquetFile(local_file=local_file, local_dir=builder.cache_dir, config=builder.config.name)
        for local_file in glob.glob(f"{builder.cache_dir}**/*.parquet")
    ]

    # send the files to the target revision
    parquet_operations: List[CommitOperationAdd] = [
        CommitOperationAdd(path_in_repo=parquet_file.path_in_repo, path_or_fileobj=parquet_file.local_file)
        for parquet_file in local_parquet_files
    ]
    logging.debug(f"{parquet_operations=}")
    return parquet_operations


def create_commits(
    hf_api: HfApi,
    repo_id: str,
    operations: List[CommitOperation],
    *,
    commit_message: str,
    revision: Optional[str] = None,
    parent_commit: Optional[str] = None,
    max_operations_per_commit: int = MAX_OPERATIONS_PER_COMMIT,
) -> List[CommitInfo]:
    """
    Creates one or several commits in the given dataset repo, deleting & uploading files as needed.

    Args:
        hf_api (`huggingface_hub.HfApi`):
            The HfApi to use to commit the operations.
        repo_id (`str`):
            The repository in which the commit will be created, for example:
            `"username/my_dataset"`
        operations (`Iterable` of [`huggingface_hub.hf_api.CommitOperation`]):
            An iterable of operations to include in the commit, either:

                - [`huggingface_hub.hf_api.CommitOperationAdd`] to upload a file
                - [`huggingface_hub.hf_api.CommitOperationDelete`] to delete a file
                - [`huggingface_hub.hf_api.CommitOperationCopy`] to copy a file
        commit_message (`str`):
            The summary (first line) of the commit that will be created.
        commit_description (`str`, *optional*):
            The description of the commit that will be created
        token (`str`, *optional*):
            Authentication token, obtained with `HfApi.login` method. Will
            default to the stored token.
        repo_type (`str`, *optional*):
            Set to `"dataset"` or `"space"` if uploading to a dataset or
            space, `None` or `"model"` if uploading to a model. Default is
            `None`.
        revision (`str`, *optional*):
            The git revision to commit from. Defaults to the head of the `"main"` branch.
        parent_commit (`str`, *optional*):
            The OID / SHA of the parent commit, as a hexadecimal string.
            Shorthands (7 first characters) are also supported. If specified and `create_pr` is `False`,
            the commit will fail if `revision` does not point to `parent_commit`. If specified and `create_pr`
            is `True`, the pull request will be created from `parent_commit`. Specifying `parent_commit`
            ensures the repo has not changed before committing the changes, and can be especially useful
            if the repo is updated / committed to concurrently.
        max_operations_per_commit (`int`, *optional*):
            The ma number of operations per commit, to avoid time out errors from the Hub. Defaults to 500.
    Returns:
        [`List[huggingface_hub.CommitInfo]`]:
            List of [`CommitInfo`] containing information about the newly created commit (commit hash, commit
            url, pr url, commit message,...).
    Raises:
        [`ValueError`](https://docs.python.org/3/library/exceptions.html#ValueError)
            If commit message is empty.
        [`ValueError`](https://docs.python.org/3/library/exceptions.html#ValueError)
            If parent commit is not a valid commit OID.
        [`ValueError`](https://docs.python.org/3/library/exceptions.html#ValueError)
            If the Hub API returns an HTTP 400 error (bad request)
        [`huggingface_hub.utils.RepositoryNotFoundError`]:
            If repository is not found (error 404): wrong repo_id/repo_type, private
            but not authenticated or repo does not exist.
        [`huggingface_hub.utils.HfHubHTTPError`]:
            If another commit happened after `parent_commit` or in between the commits.
    """
    commit_infos: List[CommitInfo] = []
    offsets = range(0, len(operations), max_operations_per_commit)
    for commit_idx, offset in enumerate(offsets):
        batch_msg = f" (step {commit_idx + 1} of {len(offsets)})" if len(offsets) > 1 else ""
        retry_create_commit = retry(on=[HfHubHTTPError], sleeps=[1, 1, 1, 10, 10, 10])(hf_api.create_commit)
        commit_infos.append(
            retry_create_commit(
                repo_id=repo_id,
                repo_type=DATASET_TYPE,
                revision=revision,
                operations=operations[offset : offset + max_operations_per_commit],  # noqa: E203
                commit_message=commit_message + batch_msg,
                parent_commit=parent_commit if not commit_infos else commit_infos[-1].oid,
            )
        )
    return commit_infos


def commit_parquet_conversion(
    hf_api: HfApi,
    committer_hf_api: HfApi,
    dataset: str,
    config: str,
    config_names: Set[str],
    parquet_operations: List[CommitOperation],
    commit_message: str,
    target_revision: Optional[str],
) -> List[CommitInfo]:
    """
    Creates one or several commits in the given dataset repo, deleting & uploading files as needed.

    Args:
        hf_api (`huggingface_hub.HfApi`):
            The HfApi to get the dataset info.
        committer_hf_api (`huggingface_hub.HfApi`):
            The HfApi to use to commit the operations.
        dataset (`str`):
            The dataset in which the commit will be created, for example:
            `"username/my_dataset"`
        config (`str`):
            The dataset configuration.
        config_names (`List[str]`):
            The list of all the configurations of this dataset. This is used to clean
            the other fiels and directories in the repo, if any.
        parquet_operations (`List[huggingface_hub.hf_api.CommitOperation]`):
            List of commit operation for the parquet conversion. It could be
            file additions or file copies for example.
        commit_message (`str`):
            The summary (first line) of the commit that will be created.
        target_revision (`str`, *optional*):
            The git revision to commit from. Defaults to the head of the `"main"` branch.
    Returns:
        [`List[huggingface_hub.CommitInfo]`]:
            List of [`CommitInfo`] containing information about the newly created commit (commit hash, commit
            url, pr url, commit message,...).
    Raises:
        [`ValueError`](https://docs.python.org/3/library/exceptions.html#ValueError)
            If commit message is empty.
        [`ValueError`](https://docs.python.org/3/library/exceptions.html#ValueError)
            If parent commit is not a valid commit OID.
        [`ValueError`](https://docs.python.org/3/library/exceptions.html#ValueError)
            If the Hub API returns an HTTP 400 error (bad request)
        [`huggingface_hub.utils.RepositoryNotFoundError`]:
            If repository is not found (error 404): wrong repo_id/repo_type, private
            but not authenticated or repo does not exist.
        [`RuntimeError`]: If it fails after several retries.
            The retry fails can come from:
            [`huggingface_hub.utils.HfHubHTTPError`]:
                If another commit happened after `parent_commit` or in between the commits.
    """
    target_dataset_info = hf_api.dataset_info(repo_id=dataset, revision=target_revision, files_metadata=False)
    # - get repo parquet files
    all_repo_files: Set[str] = {f.rfilename for f in target_dataset_info.siblings}
    repo_parquet_files: Set[str] = {file for file in all_repo_files if file.endswith(".parquet")}
    # - get files that will be preserved in repo: files belonging to other configs and .gitattributes
    #   we exclude files of current config because otherwise outdated files might be preserved
    files_to_ignore: Set[str] = {
        file
        for other_config in config_names.difference({config})
        for file in repo_parquet_files
        if file.startswith(f"{other_config}/")
    }.union({".gitattributes"})
    # - get files to be deleted - all files except for:
    #   - parquet files obtained for current config at this processing step,
    #   - parquet files belonging to other existing configs
    #   - .gitattributes
    files_to_add = [operation.path_in_repo for operation in parquet_operations]
    files_to_delete = all_repo_files - set(files_to_add).union(files_to_ignore)
    delete_operations: List[CommitOperation] = [CommitOperationDelete(path_in_repo=file) for file in files_to_delete]
    logging.debug(f"{delete_operations=}")

    operations = delete_operations + parquet_operations
    return create_commits(
        committer_hf_api,
        repo_id=dataset,
        revision=target_revision,
        operations=operations,
        commit_message=commit_message,
        parent_commit=target_dataset_info.sha,
    )


def compute_config_parquet_and_info_response(
    job_id: str,
    dataset: str,
    config: str,
    hf_endpoint: str,
    hf_token: Optional[str],
    committer_hf_token: Optional[str],
    source_revision: str,
    target_revision: str,
    commit_message: str,
    url_template: str,
    supported_datasets: List[str],
    blocked_datasets: List[str],
    max_dataset_size: int,
    max_external_data_files: int,
) -> ConfigParquetAndInfoResponse:
    """
    Get the response of config-parquet-and-info for one specific dataset and config on huggingface.co.
    It is assumed that the dataset can be accessed with the token.
    Args:
        job_id (`str`):
            The id of the current Job. It is used to lock the access to the parquet conversion branch on the Hub.
        dataset (`str`):
            A namespace (user or an organization) and a repo name separated
            by a `/`.
        config (`str`):
            Dataset configuration name
        hf_endpoint (`str`):
            The Hub endpoint (for example: "https://huggingface.co")
        hf_token (`str`, `optional`):
            An app authentication token with read access to all the datasets.
        committer_hf_token (`str`, `optional`):
            An app authentication token with write access. It must be part of the `datasets-maintainers`
              organization (to create the ref/convert/parquet "branch" and push to it)
        source_revision (`str`):
            The git revision (e.g. "main" or sha) of the dataset used to prepare the parquet files
        target_revision (`str`):
            The target git revision (e.g. "ref/convert/parquet") of the dataset where to store the parquet files
        commit_message (`str`):
            The commit message to use when storing the parquet files
        url_template (`str`):
            The template to use to build the parquet file url
        supported_datasets (`List[str]`):
            The list of supported datasets, saving the blocked datasets. If empty, all datasets are supported
            (saving the blocked datasets).
        blocked_datasets (`List[str]`):
            The list of blocked datasets. If empty, no dataset is blocked.
        max_dataset_size (`int`):
            The maximum size of a dataset in bytes. If the dataset is under the limit (which means that the size
            can be fetched), it will be allowed.
        max_external_data_files (`int`):
            The maximum number of external data files of a dataset. This is for datasets with loading scripts only.
    Returns:
        `ConfigParquetAndInfoResponse`: An object with the config_parquet_and_info_response
          (dataset info and list of parquet files).
    Raises the following errors:
        - [`libcommon.exceptions.DatasetNotFoundError`]:
          if the dataset does not exist, or if the token does not give the sufficient access to the dataset,
        - ['requests.exceptions.HTTPError'](https://requests.readthedocs.io/en/latest/api/#requests.HTTPError)
          any other error when asking access
        - [`libcommon.simple_cache.CachedArtifactError`]
            If the previous step gave an error.
        - [`libcommon.exceptions.DatasetInBlockListError`]
          If the dataset is in the list of blocked datasets.
        - [`libcommon.exceptions.DatasetManualDownloadError`]:
          If the dataset requires manual download.
        - [`libcommon.exceptions.DatasetRevisionNotFoundError`]
          If the revision does not exist or cannot be accessed using the token.
        - [`libcommon.exceptions.DatasetTooBigFromDatasetsError`]
          If the dataset is too big to be converted to parquet, as measured by the sum of the configs
          sizes given by the datasets library.
        - [`libcommon.exceptions.DatasetTooBigFromHubError`]
          If the dataset is too big to be converted to parquet, as measured by the sum of the repository
          files sizes given by the Hub.
        - [`libcommon.exceptions.EmptyDatasetError`]
          The dataset is empty.
        - [`libcommon.exceptions.ConfigNamesError`]
          If the list of configurations could not be obtained using the datasets library.
        - [`libcommon.exceptions.DatasetWithTooManyExternalFilesError`]
            If the dataset has too many external files to be converted to parquet
        - [`libcommon.exceptions.DatasetWithTooBigExternalFilesError`]
            If the dataset is too big external files be converted to parquet
        - [`libcommon.exceptions.UnsupportedExternalFilesError`]
            If we failed to get the external files sizes to make sure we can convert the dataset to parquet
        - [`libcommon.exceptions.ExternalFilesSizeRequestHTTPError`]
            If we failed to get the external files sizes to make sure we can convert the dataset to parquet
        - [`libcommon.exceptions.ExternalFilesSizeRequestConnectionError`]
            If we failed to get the external files sizes to make sure we can convert the dataset to parquet
        - [`libcommon.exceptions.ExternalFilesSizeRequestTimeoutError`]
            If we failed to get the external files sizes to make sure we can convert the dataset to parquet
        - [`libcommon.exceptions.ExternalFilesSizeRequestError`]
            If we failed to get the external files sizes to make sure we can convert the dataset to parquet
        - [`libcommon.exceptions.PreviousStepFormatError`]
            If the content of the previous step has not the expected format
        - [`ValueError`](https://docs.python.org/3/library/exceptions.html#ValueError)
            If the datasets.config.HF_ENDPOINT is not set to the expected value
    """
    logging.info(f"get parquet files and dataset info for {dataset=} {config=}")

    raise_if_blocked(dataset=dataset, blocked_datasets=blocked_datasets)

    logging.info(f"getting config names for {dataset=}")
    previous_step = "dataset-config-names"
    config_names_best_response = get_previous_step_or_raise(kinds=[previous_step], dataset=dataset)

    config_names_content = config_names_best_response.response["content"]
    if "config_names" not in config_names_content:
        raise PreviousStepFormatError("Previous step did not return the expected content: 'config_names'.")

    if not isinstance(config_names_content["config_names"], list):
        raise PreviousStepFormatError(
            "Previous step did not return the expected content.",
            TypeError(f"config_names should be a list, but got {type(config_names_content['config_names'])}"),
        )

    config_names = {config_name_item["config"] for config_name_item in config_names_content["config_names"]}
    if config not in config_names:
        raise ConfigNamesError(f"{config=} does not exist in {dataset=}")

    hf_api = HfApi(endpoint=hf_endpoint, token=hf_token)
    committer_hf_api = HfApi(endpoint=hf_endpoint, token=committer_hf_token)

    # check if the repo exists and get the list of refs
    try:
        refs = hf_api.list_repo_refs(repo_id=dataset, repo_type=DATASET_TYPE)
    except RepositoryNotFoundError as err:
        raise DatasetNotFoundError("The dataset does not exist on the Hub.") from err

    download_config = DownloadConfig(delete_extracted=True)
    try:
        builder = load_dataset_builder(
            path=dataset,
            name=config,
            revision=source_revision,
            use_auth_token=hf_token,
            download_config=download_config,
        )
    except _EmptyDatasetError as err:
        raise EmptyDatasetError(f"{dataset=} is empty.", cause=err) from err

    if is_parquet_builder_with_hub_files(builder, hf_endpoint=hf_endpoint):
        parquet_operations = copy_parquet_files(builder)
        fill_builder_info(builder, hf_token=hf_token)
    else:
        dataset_info = get_dataset_info_for_supported_datasets(
            dataset=dataset, hf_endpoint=hf_endpoint, hf_token=hf_token, revision=source_revision, files_metadata=True
        )
        if dataset not in supported_datasets:
            raise_if_not_supported(
                dataset_info=dataset_info,
                builder=builder,
                hf_endpoint=hf_endpoint,
                hf_token=hf_token,
                max_dataset_size=max_dataset_size,
                max_external_data_files=max_external_data_files,
            )
        parquet_operations = convert_to_parquet(builder)

    # create the target revision if we managed to get the parquet files and it does not exist yet
    # (clone from initial commit to avoid cloning all repo's files)
    try:
        if all(ref.ref != target_revision for ref in refs.converts):
            initial_commit = hf_api.list_repo_commits(repo_id=dataset, repo_type=DATASET_TYPE)[-1].commit_id
            committer_hf_api.create_branch(
                repo_id=dataset, branch=target_revision, repo_type=DATASET_TYPE, revision=initial_commit, exist_ok=True
            )
    except RepositoryNotFoundError as err:
        raise DatasetNotFoundError("The dataset does not exist on the Hub (was deleted during job).") from err

    try:
        sleeps = [1, 1, 1, 10, 10, 100, 100, 100, 300]
        with lock.git_branch(dataset=dataset, branch=target_revision, job_id=job_id, sleeps=sleeps):
            commit_parquet_conversion(
                hf_api=hf_api,
                committer_hf_api=committer_hf_api,
                dataset=dataset,
                config=config,
                parquet_operations=parquet_operations,
                config_names=config_names,
                target_revision=target_revision,
                commit_message=commit_message,
            )
    except TimeoutError as err:
        raise LockedDatasetTimeoutError("the dataset is currently locked, please try again later.") from err

    # call the API again to get the list of parquet files
    target_dataset_info = hf_api.dataset_info(repo_id=dataset, revision=target_revision, files_metadata=True)
    repo_files = [
        repo_file
        for repo_file in target_dataset_info.siblings
        if repo_file.rfilename.startswith(f"{config}/") and repo_file.rfilename.endswith(".parquet")
    ]
    # we might want to check if the sha of the parquet files is the same as the one we just uploaded
    # we could also check that the list of parquet files is exactly what we expect
    # let's not over engineer this for now. After all, what is on the Hub is the source of truth
    # and the /parquet response is more a helper to get the list of parquet files
    return ConfigParquetAndInfoResponse(
        parquet_files=[
            create_parquet_file_item(
                repo_file=repo_file,
                dataset=dataset,
                config=config,
                hf_endpoint=hf_endpoint,
                target_revision=target_revision,
                url_template=url_template,
            )
            for repo_file in repo_files
        ],
        dataset_info=asdict(builder.info),
    )


class ConfigParquetAndInfoJobRunner(ConfigCachedJobRunner):
    parquet_and_info_config: ParquetAndInfoConfig

    @staticmethod
    def get_job_type() -> str:
        return "config-parquet-and-info"

    @staticmethod
    def get_job_runner_version() -> int:
        return PROCESSING_STEP_CONFIG_PARQUET_AND_INFO_VERSION

    def __init__(
        self,
        job_info: JobInfo,
        app_config: AppConfig,
        processing_step: ProcessingStep,
        hf_datasets_cache: Path,
    ) -> None:
        super().__init__(
            job_info=job_info,
            app_config=app_config,
            processing_step=processing_step,
            hf_datasets_cache=hf_datasets_cache,
        )
        self.parquet_and_info_config = app_config.parquet_and_info

    def compute(self) -> CompleteJobResult:
        return CompleteJobResult(
            compute_config_parquet_and_info_response(
                job_id=self.job_info["job_id"],
                dataset=self.dataset,
                config=self.config,
                hf_endpoint=self.app_config.common.hf_endpoint,
                hf_token=self.app_config.common.hf_token,
                committer_hf_token=self.parquet_and_info_config.committer_hf_token,
                source_revision=self.parquet_and_info_config.source_revision,
                target_revision=self.parquet_and_info_config.target_revision,
                commit_message=self.parquet_and_info_config.commit_message,
                url_template=self.parquet_and_info_config.url_template,
                supported_datasets=self.parquet_and_info_config.supported_datasets,
                blocked_datasets=self.parquet_and_info_config.blocked_datasets,
                max_dataset_size=self.parquet_and_info_config.max_dataset_size,
                max_external_data_files=self.parquet_and_info_config.max_external_data_files,
            )
        )<|MERGE_RESOLUTION|>--- conflicted
+++ resolved
@@ -73,20 +73,7 @@
 
 from worker.config import AppConfig, ParquetAndInfoConfig
 from worker.job_runners.config.config_job_runner import ConfigCachedJobRunner
-<<<<<<< HEAD
 from worker.utils import CompleteJobResult, hf_hub_url
-=======
-from worker.utils import CompleteJobResult, retry
-
-
-class ParquetFileItem(TypedDict):
-    dataset: str
-    config: str
-    split: str
-    url: str
-    filename: str
-    size: int
->>>>>>> a3da0bfc
 
 
 class ConfigParquetAndInfoResponse(TypedDict):
