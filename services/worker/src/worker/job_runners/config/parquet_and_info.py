# SPDX-License-Identifier: Apache-2.0
# Copyright 2022 The HuggingFace Authors.

import functools
import logging
import os
import re
from contextlib import ExitStack
from multiprocessing.pool import ThreadPool
from pathlib import Path
from types import TracebackType
from typing import (
    Any,
    Callable,
    Generator,
    List,
    Optional,
    Set,
    Tuple,
    Type,
    TypeVar,
    Union,
)
from unittest.mock import patch
from urllib.parse import unquote

import datasets
import datasets.config
import datasets.info
import numpy as np
import pyarrow as pa
import pyarrow.parquet as pq
import requests
from datasets import DownloadConfig, Features, load_dataset_builder
from datasets.arrow_writer import ParquetWriter
from datasets.builder import DatasetBuilder, ManualDownloadError
from datasets.data_files import EmptyDatasetError as _EmptyDatasetError
from datasets.download import StreamingDownloadManager
from datasets.packaged_modules.parquet.parquet import Parquet as ParquetBuilder
from datasets.splits import SplitDict, SplitInfo
from datasets.utils.file_utils import (
    get_authentication_headers_for_url,
    http_head,
    is_relative_path,
    url_or_path_join,
)
from datasets.utils.py_utils import asdict, map_nested
from huggingface_hub._commit_api import (
    CommitOperation,
    CommitOperationAdd,
    CommitOperationCopy,
    CommitOperationDelete,
)
from huggingface_hub.hf_api import CommitInfo, DatasetInfo, HfApi, RepoFile
from huggingface_hub.hf_file_system import HfFileSystem
from huggingface_hub.utils._errors import HfHubHTTPError, RepositoryNotFoundError
from libcommon.constants import (
    PROCESSING_STEP_CONFIG_PARQUET_AND_INFO_ROW_GROUP_SIZE_FOR_AUDIO_DATASETS,
    PROCESSING_STEP_CONFIG_PARQUET_AND_INFO_ROW_GROUP_SIZE_FOR_BINARY_DATASETS,
    PROCESSING_STEP_CONFIG_PARQUET_AND_INFO_ROW_GROUP_SIZE_FOR_IMAGE_DATASETS,
    PROCESSING_STEP_CONFIG_PARQUET_AND_INFO_VERSION,
)
from libcommon.dataset import get_dataset_info_for_supported_datasets
from libcommon.exceptions import (
    ConfigNamesError,
    CreateCommitError,
    DatasetInBlockListError,
    DatasetManualDownloadError,
    DatasetNotFoundError,
    DatasetWithTooManyParquetFilesError,
    EmptyDatasetError,
    ExternalFilesSizeRequestConnectionError,
    ExternalFilesSizeRequestError,
    ExternalFilesSizeRequestHTTPError,
    ExternalFilesSizeRequestTimeoutError,
    FileSystemError,
    LockedDatasetTimeoutError,
    PreviousStepFormatError,
    UnsupportedExternalFilesError,
)
from libcommon.processing_graph import ProcessingStep
from libcommon.queue import lock
from libcommon.simple_cache import get_previous_step_or_raise
from libcommon.utils import JobInfo, SplitHubFile
from tqdm.contrib.concurrent import thread_map

from worker.config import AppConfig, ParquetAndInfoConfig
from worker.dtos import CompleteJobResult, ConfigParquetAndInfoResponse
from worker.job_runners.config.config_job_runner import ConfigJobRunnerWithDatasetsCache
from worker.utils import (
    HF_HUB_HTTP_ERROR_RETRY_SLEEPS,
    LOCK_GIT_BRANCH_RETRY_SLEEPS,
    create_branch,
    hf_hub_url,
    retry,
)

DATASET_TYPE = "dataset"
MAX_FILES_PER_DIRECTORY = 10_000  # hf hub limitation
MAX_OPERATIONS_PER_COMMIT = 500

T = TypeVar("T")


def repo_file_rfilename_sort_key(repo_file: RepoFile) -> str:
    if not isinstance(repo_file.rfilename, str):  # check type for mypy
        raise ValueError(f"Expected a string for repo_file.rfilename, but got a '{type(repo_file.rfilename)}'.")
    return repo_file.rfilename


class ParquetFile:
    def __init__(
        self, local_file: str, local_dir: str, config: str, split: str, shard_idx: int, partial: bool = False
    ):
        if not local_file.startswith(local_dir):
            raise ValueError(f"{local_file} is not in {local_dir}")
        if shard_idx >= MAX_FILES_PER_DIRECTORY:
            raise DatasetWithTooManyParquetFilesError(
                "The dataset has too many parquet files and can't be uploaded in the parquet directory "
                f"because it exceeds the maximum number of files per directory ({MAX_FILES_PER_DIRECTORY})."
            )
        self.local_file = local_file
        self.local_dir = local_dir
        self.config = config
        self.split = split
        self.shard_idx = shard_idx
        self.partial = partial

    @property
    def path_in_repo(self) -> str:
        if self.partial:
            # Using 4 digits is ok since MAX_FILES_PER_DIRECTORY == 10_000
            return f"{self.config}/partial/{self.split}/{self.shard_idx:04d}.parquet"
        else:
            return f'{self.config}/{self.local_file.removeprefix(f"{self.local_dir}/")}'


filename_pattern = re.compile("^[0-9]{4}\\.parquet$")
legacy_filename_pattern = re.compile(r"(?P<builder>[\w-]+?)-(?P<split>\w+(\.\w+)*?)(-[0-9]{5}-of-[0-9]{5})?.parquet")


def parse_repo_filename(filename: str) -> Tuple[str, str]:
    if not filename_pattern.match(os.path.basename(filename)):
        return parse_legacy_repo_filename(filename)
    parts = filename.split("/")
    if len(parts) == 4 and parts[1] == "partial":
        parts.pop(1)
    if len(parts) != 3:
        raise ValueError(f"Invalid filename: {filename}")
    config, split, _ = parts
    return config, split


def parse_legacy_repo_filename(filename: str) -> Tuple[str, str]:
    parts = filename.split("/")
    if len(parts) != 2:
        raise ValueError(f"Invalid filename: {filename}")
    config, fname = parts
    m = legacy_filename_pattern.match(fname)
    if not m:
        raise ValueError(f"Cannot parse {filename}")
    split = m.group("split")
    return config, split


def create_parquet_file_item(
    repo_file: RepoFile,
    dataset: str,
    config: str,
    hf_endpoint: str,
    target_revision: str,
    url_template: str,
) -> SplitHubFile:
    if repo_file.size is None:
        raise ValueError(f"Cannot get size of {repo_file.rfilename}")
    _, split = parse_repo_filename(repo_file.rfilename)
    return {
        "dataset": dataset,
        "config": config,
        "split": split,
        "url": hf_hub_url(
            repo_id=dataset,
            filename=repo_file.rfilename,
            hf_endpoint=hf_endpoint,
            revision=target_revision,
            url_template=url_template,
        ),
        "filename": Path(repo_file.rfilename).name,
        "size": repo_file.size,
    }


def raise_if_blocked(
    dataset: str,
    blocked_datasets: List[str],
) -> None:
    """
    Raise an error if the dataset is in the list of blocked datasets

    Args:
        dataset (`str`):
            A namespace (user or an organization) and a repo name separated
            by a `/`.
        blocked_datasets (`List[str]`):
            The list of blocked datasets. If empty, no dataset is blocked.
    Returns:
        `None`
    Raises the following errors:
        - [`libcommon.exceptions.DatasetInBlockListError`]
          If the dataset is in the list of blocked datasets.
    """
    if dataset in blocked_datasets:
        raise DatasetInBlockListError(
            "The parquet conversion has been disabled for this dataset for now. Please open an issue in"
            " https://github.com/huggingface/datasets-server if you want this dataset to be supported."
        )


def is_parquet_builder_with_hub_files(builder: DatasetBuilder) -> bool:
    if not isinstance(builder, ParquetBuilder) or not builder.config.data_files:
        return False
    for split in builder.config.data_files:
        for data_file in builder.config.data_files[split]:
            if not data_file.startswith(f"hf://datasets/{builder.repo_id}@"):
                return False
    return True


def _is_too_big_from_hub(
    dataset_info: DatasetInfo,
    max_dataset_size: int,
) -> bool:
    """
    Raise an error if the dataset is too big to be converted to parquet, as measured by the sum of the repository
    files sizes given by the Hub.

    Args:
        dataset_info (`DatasetInfo`):
            The dataset info
        max_dataset_size (`int`):
            The maximum size of the dataset in bytes
    """
    dataset_size: int = sum(sibling.size for sibling in dataset_info.siblings if sibling.size is not None)
    return bool(dataset_size > max_dataset_size)


def _is_too_big_from_datasets(
    info: datasets.DatasetInfo,
    max_dataset_size: int,
) -> bool:
    """
    Raise an error if the dataset is too big to be converted to parquet, as measured by the sum of the configs
    sizes given by the datasets library

    Args:
        info (`datasets.DatasetInfo`):
            Dataset info from the datasets library
        max_dataset_size (`int`):
            The maximum size of the dataset in bytes
    """
    dataset_size = info.dataset_size if info.dataset_size is not None else 0
    return bool(dataset_size > max_dataset_size)


def raise_if_requires_manual_download(
    builder: DatasetBuilder,
    hf_endpoint: str,
    hf_token: Optional[str],
) -> None:
    """
    Raise an error if the dataset requires manual download.

    Args:
        builder (`datasets.builder.DatasetBuilder`):
            A dataset builder instance to check.
        hf_endpoint (`str`):
            The Hub endpoint (for example: "https://huggingface.co").
        hf_token (`str`, *optional*):
            An app authentication token with read access to all the datasets.

    Returns:
        `None`

    Raises:
        [`ValueError`](https://docs.python.org/3/library/exceptions.html#ValueError):
            If the datasets.config.HF_ENDPOINT is not set to the expected value.
        [`libcommon.exceptions.DatasetManualDownloadError`]:
            If the dataset requires manual download.
    """
    if datasets.config.HF_ENDPOINT != hf_endpoint:
        raise ValueError(
            f"Invalid datasets.config.HF_ENDPOINT value: '{datasets.config.HF_ENDPOINT}'. Please set it to:"
            f" '{hf_endpoint}'."
        )
    try:
        builder._check_manual_download(
            StreamingDownloadManager(base_path=builder.base_path, download_config=DownloadConfig(token=hf_token))
        )
    except ManualDownloadError as err:
        raise DatasetManualDownloadError(f"dataset={builder.repo_id} requires manual download.", cause=err) from err


def is_dataset_too_big(
    dataset_info: DatasetInfo,
    builder: DatasetBuilder,
    hf_endpoint: str,
    hf_token: Optional[str],
    max_dataset_size: int,
    max_external_data_files: int,
) -> bool:
    """
    Check:
    - the size of the dataset repository
    - the size in dataset info
    - the size and number of external files

    Args:
        dataset_info (`DatasetInfo`):
            The dataset info
        builder (`datasets.builder.DatasetBuilder`):
            A dataset builder instance to check.
        hf_endpoint (`str`):
            The Hub endpoint (for example: "https://huggingface.co")
        hf_token (`str`, `optional`):
            An app authentication token with read access to all the datasets.
        revision (`str`):
            The git revision (e.g. "main" or sha) of the dataset
        max_dataset_size (`int`):
            The maximum size of a dataset in bytes. If the dataset is under the limit (which means that the size
            can be fetched), it will be allowed.
        max_external_data_files (`int`):
            The maximum number of external data files (i.e. not hosted on HF).
            If the dataset is under the limit (which means that the files can be fetched), it will be allowed.
    Returns:
        `ParquetResponseResult`: An object with the parquet_response
          (dataset and list of parquet files) and the dataset_git_revision (sha) if any.
    Raises the following errors:
        - [`libcommon.exceptions.UnsupportedExternalFilesError`]
          If we failed to get the external files sizes to make sure we can convert the dataset to parquet
        - [`libcommon.exceptions.ExternalFilesSizeRequestHTTPError`]
          If we failed to get the external files sizes to make sure we can convert the dataset to parquet
        - [`libcommon.exceptions.ExternalFilesSizeRequestConnectionError`]
          If we failed to get the external files sizes to make sure we can convert the dataset to parquet
        - [`libcommon.exceptions.ExternalFilesSizeRequestTimeoutError`]
          If we failed to get the external files sizes to make sure we can convert the dataset to parquet
        - [`libcommon.exceptions.ExternalFilesSizeRequestError`]
          If we failed to get the external files sizes to make sure we can convert the dataset to parquet
        - [`ValueError`](https://docs.python.org/3/library/exceptions.html#ValueError)
          If the datasets.config.HF_ENDPOINT is not set to the expected value
    """
    if datasets.config.HF_ENDPOINT != hf_endpoint:
        raise ValueError(
            f"Invalid datasets.config.HF_ENDPOINT value: '{datasets.config.HF_ENDPOINT}'. Please set it to:"
            f" '{hf_endpoint}'."
        )
    return (
        _is_too_big_from_hub(dataset_info=dataset_info, max_dataset_size=max_dataset_size)
        or _is_too_big_from_datasets(
            builder.info,
            max_dataset_size=max_dataset_size,
        )
        or _is_too_big_from_external_data_files(
            builder=builder,
            max_dataset_size=max_dataset_size,
            max_external_data_files=max_external_data_files,
            hf_token=hf_token,
        )
    )


class EmptySplitsError(Exception):
    pass


class SplitInfoFormatError(Exception):
    pass


class EmptyConfigNameError(Exception):
    pass


class EmptyDownloadSizeError(Exception):
    pass


class EmptyFeaturesError(Exception):
    pass


def _request_size(url: str, hf_token: Optional[str] = None) -> Optional[int]:
    headers = get_authentication_headers_for_url(url, token=hf_token)
    response = http_head(url, headers=headers, max_retries=3)
    response.raise_for_status()
    size = response.headers.get("Content-Length") if response.ok else None
    return int(size) if size is not None else size


class _MockStreamingDownloadManager(StreamingDownloadManager):  # type: ignore
    def __init__(self, *args: Any, **kwargs: Any) -> None:
        super().__init__(*args, **kwargs)
        self.ext_data_files: List[str] = []

    def download(self, url_or_urls: Any) -> Any:
        url_or_urls = map_nested(
            self._download,
            url_or_urls,
            map_tuple=True,
            parallel_min_length=np.inf,
            # ^ parallel_min_length has int type, but is currently used in datasets for a comparison only
            # and it works with np.inf. No conversion is involved
            # (would raise: OverflowError: cannot convert float infinity to integer)
        )
        return url_or_urls

    def _download(self, urlpath: Any) -> str:
        urlpath_str = str(urlpath)
        if is_relative_path(urlpath_str):
            # append the relative path to the base_path
            urlpath_str = url_or_path_join(self._base_path, urlpath_str)
        elif not urlpath_str.startswith(self._base_path):
            # it's an external file
            self.ext_data_files.append(urlpath_str)
        return urlpath_str


def _is_too_big_from_external_data_files(
    builder: DatasetBuilder, max_dataset_size: int, max_external_data_files: int, hf_token: Optional[str]
) -> bool:
    # Packaged dataset modules only load data files that are inside the dataset repository.
    # No need to check them since they're already caught by `raise_if_too_big_from_hub`
    if type(builder).__module__.startswith("datasets."):
        return False
    # For datasets with a loading script however, we need to check the downloaded files
    mock_dl_manager = _MockStreamingDownloadManager(
        base_path=builder.base_path, download_config=DownloadConfig(token=hf_token)
    )
    try:
        builder._split_generators(mock_dl_manager)
    except (requests.exceptions.RequestException, NotImplementedError) as error:
        if isinstance(error, NotImplementedError):
            # we can ignore the errors from functions not implemented in streaming mode like `.extract()` on TAR files
            if "is not implemented in streaming mode." not in str(error):
                raise UnsupportedExternalFilesError(
                    (
                        "Couldn't get the list of external files in `_split_generators` because it doesn't support"
                        f" streaming:\n{error}"
                    ),
                    error,
                ) from error
        elif isinstance(error, requests.exceptions.HTTPError):
            raise ExternalFilesSizeRequestHTTPError(
                (
                    "Couldn't get the list of external files in `_split_generators` because a request"
                    f" failed:\n{error}\nPlease consider moving your data files in this dataset repository instead"
                    " (e.g. inside a data/ folder)."
                ),
                error,
            ) from error
        elif isinstance(error, requests.exceptions.ConnectionError):
            raise ExternalFilesSizeRequestConnectionError(
                (
                    "Couldn't get the list of external files in `_split_generators` because a request"
                    f" failed:\n{error}\nPlease consider moving your data files in this dataset repository instead"
                    " (e.g. inside a data/ folder)."
                ),
                error,
            ) from error
        elif isinstance(error, requests.exceptions.Timeout):
            raise ExternalFilesSizeRequestTimeoutError(
                (
                    "Couldn't get the list of external files in `_split_generators` because a request"
                    f" failed:\n{error}\nPlease consider moving your data files in this dataset repository instead"
                    " (e.g. inside a data/ folder)."
                ),
                error,
            ) from error
        else:
            raise ExternalFilesSizeRequestError(
                (
                    "Couldn't get the list of external files in `_split_generators` because a request"
                    f" failed:\n{error}\nPlease consider moving your data files in this dataset repository instead"
                    " (e.g. inside a data/ folder)."
                ),
                error,
            ) from error
    ext_data_files = mock_dl_manager.ext_data_files
    if len(ext_data_files) > max_external_data_files:
        return True
    elif ext_data_files:
        try:
            with ThreadPool(16) as pool:
                total_size = 0
                get_size = functools.partial(_request_size, hf_token=hf_token)
                for i, size in enumerate(pool.imap_unordered(get_size, ext_data_files)):
                    if size is not None:
                        total_size += size
                        return total_size > max_dataset_size
                return False
        except requests.exceptions.RequestException as error:
            if isinstance(error, requests.exceptions.HTTPError):
                raise ExternalFilesSizeRequestHTTPError(
                    (
                        "Couldn't get the size of external files in `_split_generators` because a request"
                        f" failed:\n{error}\nPlease consider moving your data files in this dataset repository instead"
                        " (e.g. inside a data/ folder)."
                    ),
                    error,
                ) from error
            elif isinstance(error, requests.exceptions.ConnectionError):
                raise ExternalFilesSizeRequestConnectionError(
                    (
                        "Couldn't get the size of external files in `_split_generators` because a request"
                        f" failed:\n{error}\nPlease consider moving your data files in this dataset repository instead"
                        " (e.g. inside a data/ folder)."
                    ),
                    error,
                ) from error
            elif isinstance(error, requests.exceptions.Timeout):
                raise ExternalFilesSizeRequestTimeoutError(
                    (
                        "Couldn't get the size of external files in `_split_generators` because a request"
                        f" failed:\n{error}\nPlease consider moving your data files in this dataset repository instead"
                        " (e.g. inside a data/ folder)."
                    ),
                    error,
                ) from error
            else:
                raise ExternalFilesSizeRequestError(
                    (
                        "Couldn't get the size of external files in `_split_generators` because a request"
                        f" failed:\n{error}\nPlease consider moving your data files in this dataset repository instead"
                        " (e.g. inside a data/ folder)."
                    ),
                    error,
                ) from error
    return False


def get_writer_batch_size_from_info(ds_config_info: datasets.info.DatasetInfo) -> Optional[int]:
    """
    Get the writer_batch_size that defines the maximum row group size in the parquet files.
    The default in `datasets` is 1,000 but we lower it to 100 for image datasets.
    This allows to optimize random access to parquet file, since accessing 1 row requires
    to read its entire row group.
    Args:
        ds_config_info (`datasets.info.DatasetInfo`):
            Dataset info from `datasets`.
    Returns:
        writer_batch_size (`Optional[int]`):
            Writer batch size to pass to a dataset builder.
            If `None`, then it will use the `datasets` default.
    """
    if "Audio(" in str(ds_config_info.features):
        return PROCESSING_STEP_CONFIG_PARQUET_AND_INFO_ROW_GROUP_SIZE_FOR_AUDIO_DATASETS
    elif "Image(" in str(ds_config_info.features):
        return PROCESSING_STEP_CONFIG_PARQUET_AND_INFO_ROW_GROUP_SIZE_FOR_IMAGE_DATASETS
    elif "'binary'" in str(ds_config_info.features):
        return PROCESSING_STEP_CONFIG_PARQUET_AND_INFO_ROW_GROUP_SIZE_FOR_BINARY_DATASETS
    else:
        return None


def get_writer_batch_size_from_row_group_size(
    num_rows: int, row_group_byte_size: int, max_row_group_byte_size: int, factor_of: int = 100, divide_step: int = 10
) -> int:
    """
    Get the writer_batch_size that defines the maximum row group size in the parquet files,
    given a sample row group size that mught be too big.

    This allows to optimize random access to parquet file, since accessing 1 row requires
    to read its entire row group.

    Args:
        num_rows (`int`):
            Number of rows in the sample row group.
        row_group_byte_size (`int`):
            Number of bytes of uncompressed data in the sample row group.
        max_row_group_byte_size (`int`):
            Maximum number of bytes of uncompressed data for batches that
            will be passed to a dataset builder.
    Returns:
        writer_batch_size (`Optional[int]`):
            Writer batch size to pass to a dataset builder.
    """
    writer_batch_size = max(num_rows // factor_of * factor_of, factor_of)
    writer_batch_byte_size = row_group_byte_size * writer_batch_size / num_rows
    while writer_batch_size > factor_of and writer_batch_byte_size > max_row_group_byte_size:
        writer_batch_size = max(writer_batch_size // divide_step // factor_of * factor_of, factor_of)
        writer_batch_byte_size = row_group_byte_size * writer_batch_size / num_rows
    return writer_batch_size


def copy_parquet_files(builder: DatasetBuilder) -> List[CommitOperationCopy]:
    """Copy parquet files by copying the git LFS pointer files"""
    data_files = builder.config.data_files
    if not data_files:
        raise EmptyDatasetError("Empty parquet data_files")
    parquet_operations = []
    total_num_parquet_files = sum(len(data_files[split]) for split in data_files)
    if total_num_parquet_files >= MAX_FILES_PER_DIRECTORY:
        raise DatasetWithTooManyParquetFilesError(
            f"The dataset has {total_num_parquet_files} parquet files and can't be linked in the parquet directory "
            f"because it exceeds the maximum number of files per directory ({MAX_FILES_PER_DIRECTORY})."
        )
    for split in data_files:
        num_shards = len(data_files[split])
        for shard_idx, data_file in enumerate(data_files[split]):
            src_revision, src_path_in_repo = data_file.split("@")[1].split("/", 1)
            src_revision = unquote(src_revision)
            src_path_in_repo = unquote(src_path_in_repo)
            filename_suffix = f"-{shard_idx:05d}-of-{num_shards:05d}" if num_shards > 1 else ""
            path_in_repo = f"{builder.config.name}/{builder.dataset_name}-{split}{filename_suffix}.parquet"
            parquet_operations.append(
                CommitOperationCopy(
                    src_path_in_repo=src_path_in_repo, path_in_repo=path_in_repo, src_revision=src_revision
                )
            )
    return parquet_operations


class NotAParquetFileError(ValueError):
    """When a remote parquet file can't be parsed"""

    pass


class ParquetValidationError(ValueError):
    """When a parquet file is not validated for copy"""


class TooBigRowGroupsError(ParquetValidationError):
    """When a parquet file has row groups that are too big for copy"""

    def __init__(self, *args: object, num_rows: int, row_group_byte_size: int) -> None:
        super().__init__(*args)
        self.num_rows = num_rows
        self.row_group_byte_size = row_group_byte_size


<<<<<<< HEAD
def get_parquet_file_and_size(url: str, fs: HTTPFileSystem, hf_token: Optional[str]) -> Tuple[pq.ParquetFile, int]:
    headers = get_authentication_headers_for_url(url, token=hf_token)
    f = fs.open(url, headers=headers)
=======
def get_parquet_file_and_size(url: str, hf_endpoint: str, hf_token: Optional[str]) -> Tuple[pq.ParquetFile, int]:
    fs = HfFileSystem(endpoint=hf_endpoint, token=hf_token)
    f = fs.open(url)
>>>>>>> e3f13718
    return pq.ParquetFile(f), f.size


def retry_and_validate_get_parquet_file_and_size(
    url: str, hf_endpoint: str, hf_token: Optional[str], validate: Optional[Callable[[pq.ParquetFile], None]]
) -> Tuple[pq.ParquetFile, int]:
    try:
        sleeps = [1, 1, 1, 10, 10, 10]
        pf, size = retry(on=[pa.ArrowInvalid], sleeps=sleeps)(get_parquet_file_and_size)(url, hf_endpoint, hf_token)
        if validate:
            validate(pf)
        return pf, size
    except RuntimeError as err:
        if err.__cause__ and isinstance(err.__cause__, pa.ArrowInvalid):
            raise NotAParquetFileError(f"Not a parquet file: '{url}'") from err.__cause__
        else:
            raise err


class ParquetFileValidator:
    """
    Validate the Parquet files before they are copied to the target revision.
    In particular we check that the row group size is not too big, otherwise the dataset viewer
    doesn't work correctly.

    Note: we only validate the first parquet files (default 5 first files).
    We don't want to check the biggest row group of all the dataset, but rather just get the order
    of magnitude of the size. Otherwise we might end up converting a dataset that has 99% good row
    groups but 1% that is a bit too big, which is overkill.
    """

    def __init__(self, max_row_group_byte_size: int, max_validation: int = 5) -> None:
        self.max_row_group_byte_size = max_row_group_byte_size
        self.num_validations = 0
        self.max_validations = max_validation

    def validate(self, pf: pq.ParquetFile) -> None:
        if self.num_validations >= self.max_validations:
            return
        row_group_metadata = pf.metadata.row_group(0)
        row_group_size = row_group_metadata.total_byte_size
        if row_group_metadata.total_byte_size > self.max_row_group_byte_size:
            raise TooBigRowGroupsError(
                (
                    f"Parquet file has too big row groups. First row group has {row_group_size} which exceeds the"
                    f" limit of {self.max_row_group_byte_size}"
                ),
                num_rows=row_group_metadata.num_rows,
                row_group_byte_size=row_group_metadata.total_byte_size,
            )
        self.num_validations += 1


def fill_builder_info(
    builder: DatasetBuilder,
    hf_endpoint: str,
    hf_token: Optional[str],
    validate: Optional[Callable[[pq.ParquetFile], None]],
) -> None:
    """Fill the builder DatasetInfo from the copied parquet files"""
    data_files = builder.config.data_files
    if not data_files:
        raise EmptyDatasetError("Empty parquet data_files")
    builder.info.builder_name = builder.name
    builder.info.dataset_name = builder.dataset_name
    builder.info.config_name = builder.config.name
    builder.info.version = builder.config.version
    builder.info.splits = SplitDict()
    builder.info.download_size = 0
    builder.info.dataset_size = 0
    for split in data_files:
        split = str(split)  # in case it's a NamedSplit
        try:
            parquet_files_and_sizes: List[Tuple[pq.ParquetFile, int]] = thread_map(
                functools.partial(
                    retry_and_validate_get_parquet_file_and_size,
                    hf_endpoint=hf_endpoint,
                    hf_token=hf_token,
                    validate=validate,
                ),
                data_files[split],
                unit="pq",
                disable=True,
            )
            parquet_files, sizes = zip(*parquet_files_and_sizes)
        except ParquetValidationError:
            raise
        except Exception as e:
            raise FileSystemError(f"Could not read the parquet files: {e}") from e
        if parquet_files:
            first_pf = parquet_files[0]
            if builder.info.features is None:
                builder.info.features = Features.from_arrow_schema(first_pf.schema_arrow)
            first_row_group = first_pf.read_row_group(0)
            compression_ratio = first_row_group.nbytes / first_row_group.num_rows
            num_examples = sum(parquet_file.metadata.num_rows for parquet_file in parquet_files)
            approx_num_bytes = int(compression_ratio * num_examples)
            builder.info.splits.add(SplitInfo(split, num_bytes=approx_num_bytes, num_examples=num_examples))
            builder.info.download_size += sum(sizes)
            builder.info.dataset_size += approx_num_bytes


class limit_parquet_writes:
    """
    Context manager that limits the number of bytes a `DatasetBuilder` can write to parquet.

    It works by monitoring the calls to `pq.ParquetWriter.write_table` and stopping
    the `GeneratorBasedBuilder._generate_examples` and `ArrowBasedBuilder._generate_tables`
    generators once we reach the maximum number of bytes.

    Since the generator is stopped after we reach the maximum number of bytes, the actual
    number of bytes generated might be slightly higher than the requested limit.

    Example of usage:

    ```python
    builder = load_dataset_builder("squad")
    max_dataset_size = 10_000_000
    with limit_parquet_writes(builder, max_dataset_size=max_dataset_size) as limiter:
        builder.download_and_prepare(file_format="parquet")
        assert builder.info.dataset_size == limiter.total_bytes < max_dataset_size + epsilon
    ```

    The limiter is usually used with a `StreamingDownloadManager` to not have to download
    the full dataset:

    ```python
    builder = load_dataset_builder("squad")
    max_dataset_size = 10_000_000
    dl_manager = StreamingDownloadManager(...)
    for split_generator in builder._split_generators(dl_manager):
        with limit_parquet_writes(builder, max_dataset_size=max_dataset_size):
            builder._prepare_split(split_generator=split_generator, file_format="parquet")
    ```
    """

    def __init__(
        self,
        builder: Union[datasets.builder.GeneratorBasedBuilder, datasets.builder.ArrowBasedBuilder],
        max_dataset_size: int,
    ) -> None:
        self.total_bytes = 0
        self.builder = builder
        self.max_dataset_size = max_dataset_size
        self.exit_stack = ExitStack()

    def __enter__(self) -> "limit_parquet_writes":
        limiter = self

        class _TrackedParquetWriter(pq.ParquetWriter):  # type: ignore
            """Count on-the-fly how many bytes are written"""

            def track_write_table(self, pa_table: pa.Table) -> None:
                limiter.total_bytes += pa_table.nbytes

            def write_table(self, pa_table: pa.Table, row_group_size: Optional[int] = None) -> None:
                self.track_write_table(pa_table)
                super().write_table(pa_table, row_group_size=row_group_size)

        def limited_generator(
            generator: Callable[..., Generator[T, None, None]]
        ) -> Callable[..., Generator[T, None, None]]:
            """Stop the underlying generator once we reach the maximum dataset size"""

            @functools.wraps(generator)
            def wrapped(*args: Any, **kwargs: Any) -> Generator[T, None, None]:
                for item in generator(*args, **kwargs):
                    if limiter.total_bytes < limiter.max_dataset_size:
                        yield item
                    else:
                        break

            return wrapped

        self.exit_stack.enter_context(patch.object(ParquetWriter, "_WRITER_CLASS", _TrackedParquetWriter))
        if isinstance(self.builder, datasets.builder.GeneratorBasedBuilder):
            self.exit_stack.enter_context(
                patch.object(self.builder, "_generate_examples", limited_generator(self.builder._generate_examples))
            )
        else:
            self.exit_stack.enter_context(
                patch.object(self.builder, "_generate_tables", limited_generator(self.builder._generate_tables))
            )
        return self

    def __exit__(
        self,
        exc_type: Optional[Type[BaseException]],
        exc_value: Optional[BaseException],
        traceback: Optional[TracebackType],
    ) -> None:
        return self.exit_stack.close()


def list_generated_parquet_files(builder: DatasetBuilder, partial: bool = False) -> List[ParquetFile]:
    """List the parquet files generated by `builder.download_and_prepare` in the `builder.cache_dir`."""
    if not builder.info.splits:
        raise EmptyDatasetError("No split found after generating parquet files")
    split_dict = builder.info.splits
    local_parquet_files: List[ParquetFile] = []
    for split, split_info in split_dict.items():
        # We know the `datasets` library uses a template for the shards names:
        # - {builder.dataset_name}-{split}.parquet if there is only one shard
        # - {builder.dataset_name}-{split}-{shard_idx:05d}-of-{num_shards:05d}.parquet otherwise
        num_shards = len(split_info.shard_lengths) if isinstance(split_info.shard_lengths, list) else 1
        filename_suffix = "-{shard_idx:05d}-of-" + f"{num_shards:05d}" if num_shards > 1 else ""
        filename = f"{builder.dataset_name}-{split}{filename_suffix}.parquet"
        local_parquet_files.extend(
            [
                ParquetFile(
                    local_file=os.path.join(
                        builder.cache_dir,
                        filename.format(shard_idx=shard_idx),
                    ),
                    local_dir=builder.cache_dir,
                    config=builder.config.name,
                    split=split,
                    shard_idx=shard_idx,
                    partial=partial,
                )
                for shard_idx in range(num_shards)
            ]
        )
    return local_parquet_files


def stream_convert_to_parquet(
    builder: DatasetBuilder, max_dataset_size: Optional[int], writer_batch_size: Optional[int] = None
) -> Tuple[List[CommitOperationAdd], bool]:
    """Stream and prepare the dataset as parquet files and fills the builder info."""
    writer_batch_size = writer_batch_size or get_writer_batch_size_from_info(builder.info)
    if writer_batch_size is not None and (
        builder._writer_batch_size is None or builder._writer_batch_size > writer_batch_size
    ):
        builder._writer_batch_size = writer_batch_size
    dl_manager = StreamingDownloadManager(
        base_path=builder.base_path,
        download_config=DownloadConfig(token=builder.token, storage_options=builder.storage_options),
        dataset_name=builder.name,
        data_dir=builder.config.data_dir,
    )
    os.makedirs(builder.cache_dir, exist_ok=True)
    split_dict = SplitDict(dataset_name=builder.name)
    splits_generators = {sg.name: sg for sg in builder._split_generators(dl_manager)}
    prepare_split_kwargs: dict[str, Any] = (
        {"check_duplicate_keys": True} if isinstance(builder, datasets.builder.GeneratorBasedBuilder) else {}
    )
    partial = False
    for split in splits_generators:
        split_dict.add(splits_generators[split].split_info)
        if max_dataset_size is None:
            builder._prepare_split(
                split_generator=splits_generators[split], file_format="parquet", **prepare_split_kwargs
            )
        else:
            with limit_parquet_writes(builder, max_dataset_size=max_dataset_size) as limiter:
                builder._prepare_split(
                    split_generator=splits_generators[split], file_format="parquet", **prepare_split_kwargs
                )
                partial = partial or limiter.total_bytes >= max_dataset_size
    builder.info.splits = split_dict
    builder.info.dataset_size = sum(split.num_bytes for split in builder.info.splits.values())
    builder.info.download_size = None
    builder.info.size_in_bytes = None

    # send the files to the target revision
    local_parquet_files = list_generated_parquet_files(builder, partial=partial)
    parquet_operations: List[CommitOperationAdd] = [
        CommitOperationAdd(path_in_repo=parquet_file.path_in_repo, path_or_fileobj=parquet_file.local_file)
        for parquet_file in local_parquet_files
    ]
    return parquet_operations, partial


def convert_to_parquet(builder: DatasetBuilder) -> List[CommitOperationAdd]:
    """Download and prepare the dataset as parquet files and fills the builder info."""
    # prepare the parquet files locally
    writer_batch_size = get_writer_batch_size_from_info(builder.info)
    if writer_batch_size is not None and (
        builder._writer_batch_size is None or builder._writer_batch_size > writer_batch_size
    ):
        builder._writer_batch_size = writer_batch_size
    builder.download_and_prepare(
        file_format="parquet"
    )  # the parquet files are stored in the cache dir and it fills the info
    local_parquet_files = list_generated_parquet_files(builder)

    # send the files to the target revision
    parquet_operations: List[CommitOperationAdd] = [
        CommitOperationAdd(path_in_repo=parquet_file.path_in_repo, path_or_fileobj=parquet_file.local_file)
        for parquet_file in local_parquet_files
    ]
    logging.debug(f"{parquet_operations=}")
    return parquet_operations


def create_commits(
    hf_api: HfApi,
    repo_id: str,
    operations: List[CommitOperation],
    *,
    commit_message: str,
    revision: Optional[str] = None,
    parent_commit: Optional[str] = None,
    max_operations_per_commit: int = MAX_OPERATIONS_PER_COMMIT,
) -> List[CommitInfo]:
    """
    Creates one or several commits in the given dataset repo, deleting & uploading files as needed.

    Args:
        hf_api (`huggingface_hub.HfApi`):
            The HfApi to use to commit the operations.
        repo_id (`str`):
            The repository in which the commit will be created, for example:
            `"username/my_dataset"`
        operations (`Iterable` of [`huggingface_hub.hf_api.CommitOperation`]):
            An iterable of operations to include in the commit, either:

                - [`huggingface_hub.hf_api.CommitOperationAdd`] to upload a file
                - [`huggingface_hub.hf_api.CommitOperationDelete`] to delete a file
                - [`huggingface_hub.hf_api.CommitOperationCopy`] to copy a file
        commit_message (`str`):
            The summary (first line) of the commit that will be created.
        commit_description (`str`, *optional*):
            The description of the commit that will be created
        token (`str`, *optional*):
            Authentication token, obtained with `HfApi.login` method. Will
            default to the stored token.
        repo_type (`str`, *optional*):
            Set to `"dataset"` or `"space"` if uploading to a dataset or
            space, `None` or `"model"` if uploading to a model. Default is
            `None`.
        revision (`str`, *optional*):
            The git revision to commit from. Defaults to the head of the `"main"` branch.
        parent_commit (`str`, *optional*):
            The OID / SHA of the parent commit, as a hexadecimal string.
            Shorthands (7 first characters) are also supported. If specified and `create_pr` is `False`,
            the commit will fail if `revision` does not point to `parent_commit`. If specified and `create_pr`
            is `True`, the pull request will be created from `parent_commit`. Specifying `parent_commit`
            ensures the repo has not changed before committing the changes, and can be especially useful
            if the repo is updated / committed to concurrently.
        max_operations_per_commit (`int`, *optional*):
            The max number of operations per commit, to avoid time out errors from the Hub. Defaults to 500.
    Returns:
        [`List[huggingface_hub.CommitInfo]`]:
            List of [`CommitInfo`] containing information about the newly created commit (commit hash, commit
            url, pr url, commit message,...).
    Raises:
        [`ValueError`](https://docs.python.org/3/library/exceptions.html#ValueError)
            If commit message is empty.
        [`ValueError`](https://docs.python.org/3/library/exceptions.html#ValueError)
            If parent commit is not a valid commit OID.
        [`ValueError`](https://docs.python.org/3/library/exceptions.html#ValueError)
            If the Hub API returns an HTTP 400 error (bad request)
        [`huggingface_hub.utils.RepositoryNotFoundError`]:
            If repository is not found (error 404): wrong repo_id/repo_type, private
            but not authenticated or repo does not exist.
        [`libcommon.exceptions.CreateCommitError`]:
            If one of the commits could not be created on the Hub.
    """
    commit_infos: List[CommitInfo] = []
    offsets = range(0, len(operations), max_operations_per_commit)
    for commit_idx, offset in enumerate(offsets):
        batch_msg = f" (step {commit_idx + 1} of {len(offsets)})" if len(offsets) > 1 else ""
        retry_create_commit = retry(on=[HfHubHTTPError], sleeps=HF_HUB_HTTP_ERROR_RETRY_SLEEPS)(hf_api.create_commit)
        try:
            commit_info = retry_create_commit(
                repo_id=repo_id,
                repo_type=DATASET_TYPE,
                revision=revision,
                operations=operations[offset : offset + max_operations_per_commit],  # noqa: E203
                commit_message=commit_message + batch_msg,
                parent_commit=commit_infos[-1].oid if commit_infos else parent_commit,
            )
        except RuntimeError as e:
            if e.__cause__ and isinstance(e.__cause__, HfHubHTTPError):
                raise CreateCommitError(
                    message=(
                        f"Commit {commit_idx}/{len(offsets)} could not be created on the Hub (after"
                        f" {len(HF_HUB_HTTP_ERROR_RETRY_SLEEPS)} attempts)."
                    ),
                    cause=e.__cause__,
                ) from e.__cause__
            raise e
        commit_infos.append(commit_info)
    return commit_infos


def get_delete_operations(
    parquet_operations: List[CommitOperationAdd], all_repo_files: Set[str], config_names: Set[str], config: str
) -> List[CommitOperationDelete]:
    # - get files that will be preserved in repo:
    #   1. parquet files belonging to any other config (otherwise outdated files might be preserved)
    #   2. duckdb files belonging to any config
    #   3. .gitattributes
    pattern_in_any_config_dir = re.compile(f"^({'|'.join(re.escape(conf) for conf in config_names)})/")
    pattern_in_any_other_config_dir = re.compile(
        f"^({'|'.join(re.escape(conf) for conf in config_names.difference({config}))})/"
    )
    files_to_ignore: Set[str] = {
        file
        for file in all_repo_files
        if (pattern_in_any_other_config_dir.match(file) and file.endswith(".parquet"))
        or (pattern_in_any_config_dir.match(file) and file.endswith(".duckdb"))
    }.union({".gitattributes"})
    # - get files to be deleted - all files except for:
    #   - the files to be preserved
    #   - parquet files obtained for current config at this processing step
    files_to_add = [operation.path_in_repo for operation in parquet_operations]
    files_to_delete = all_repo_files - set(files_to_add).union(files_to_ignore)
    delete_operations = [CommitOperationDelete(path_in_repo=file) for file in files_to_delete]
    logging.debug(f"{delete_operations=}")
    return delete_operations


def commit_parquet_conversion(
    hf_api: HfApi,
    committer_hf_api: HfApi,
    dataset: str,
    config: str,
    config_names: Set[str],
    parquet_operations: List[CommitOperation],
    commit_message: str,
    target_revision: Optional[str],
) -> List[CommitInfo]:
    """
    Creates one or several commits in the given dataset repo, deleting & uploading files as needed.

    Args:
        hf_api (`huggingface_hub.HfApi`):
            The HfApi to get the dataset info.
        committer_hf_api (`huggingface_hub.HfApi`):
            The HfApi to use to commit the operations.
        dataset (`str`):
            The dataset in which the commit will be created, for example:
            `"username/my_dataset"`
        config (`str`):
            The dataset configuration.
        config_names (`List[str]`):
            The list of all the configurations of this dataset. This is used to clean
            the other fiels and directories in the repo, if any.
        parquet_operations (`List[huggingface_hub.hf_api.CommitOperation]`):
            List of commit operation for the parquet conversion. It could be
            file additions or file copies for example.
        commit_message (`str`):
            The summary (first line) of the commit that will be created.
        target_revision (`str`, *optional*):
            The git revision to commit from. Defaults to the head of the `"main"` branch.
    Returns:
        [`List[huggingface_hub.CommitInfo]`]:
            List of [`CommitInfo`] containing information about the newly created commit (commit hash, commit
            url, pr url, commit message,...).
    Raises:
        [`ValueError`](https://docs.python.org/3/library/exceptions.html#ValueError)
            If commit message is empty.
        [`ValueError`](https://docs.python.org/3/library/exceptions.html#ValueError)
            If parent commit is not a valid commit OID.
        [`ValueError`](https://docs.python.org/3/library/exceptions.html#ValueError)
            If the Hub API returns an HTTP 400 error (bad request)
        [`huggingface_hub.utils.RepositoryNotFoundError`]:
            If repository is not found (error 404): wrong repo_id/repo_type, private
            but not authenticated or repo does not exist.
        [`libcommon.exceptions.CreateCommitError`]:
            If one of the commits could not be created on the Hub.
    """
    target_dataset_info = hf_api.dataset_info(repo_id=dataset, revision=target_revision, files_metadata=False)
    all_repo_files: Set[str] = {f.rfilename for f in target_dataset_info.siblings}
    delete_operations = get_delete_operations(
        parquet_operations=parquet_operations, all_repo_files=all_repo_files, config_names=config_names, config=config
    )
    operations = delete_operations + parquet_operations
    return create_commits(
        committer_hf_api,
        repo_id=dataset,
        revision=target_revision,
        operations=operations,
        commit_message=commit_message,
        parent_commit=target_dataset_info.sha,
    )


def compute_config_parquet_and_info_response(
    job_id: str,
    dataset: str,
    config: str,
    hf_endpoint: str,
    hf_token: Optional[str],
    committer_hf_token: Optional[str],
    source_revision: str,
    target_revision: str,
    commit_message: str,
    url_template: str,
    supported_datasets: List[str],
    blocked_datasets: List[str],
    max_dataset_size: int,
    max_external_data_files: int,
    max_row_group_byte_size_for_copy: int,
    no_max_size_limit_datasets: List[str],
) -> ConfigParquetAndInfoResponse:
    """
    Get the response of config-parquet-and-info for one specific dataset and config on huggingface.co.
    It is assumed that the dataset can be accessed with the token.
    Args:
        job_id (`str`):
            The id of the current Job. It is used to lock the access to the parquet conversion branch on the Hub.
        dataset (`str`):
            A namespace (user or an organization) and a repo name separated
            by a `/`.
        config (`str`):
            Dataset configuration name
        hf_endpoint (`str`):
            The Hub endpoint (for example: "https://huggingface.co")
        hf_token (`str`, `optional`):
            An app authentication token with read access to all the datasets.
        committer_hf_token (`str`, `optional`):
            An app authentication token with write access. It must be part of the `datasets-maintainers`
              organization (to create the ref/convert/parquet "branch" and push to it)
        source_revision (`str`):
            The git revision (e.g. "main" or sha) of the dataset used to prepare the parquet files
        target_revision (`str`):
            The target git revision (e.g. "ref/convert/parquet") of the dataset where to store the parquet files
        commit_message (`str`):
            The commit message to use when storing the parquet files
        url_template (`str`):
            The template to use to build the parquet file url
        supported_datasets (`List[str]`):
            The list of supported datasets, saving the blocked datasets. If empty, all datasets are supported
            (saving the blocked datasets).
        blocked_datasets (`List[str]`):
            The list of blocked datasets. If empty, no dataset is blocked.
        max_dataset_size (`int`):
            The maximum size of a dataset in bytes. If the dataset is under the limit (which means that the size
            can be fetched), it will be allowed.
        max_external_data_files (`int`):
            The maximum number of external data files of a dataset. This is for datasets with loading scripts only.
        max_row_group_byte_size_for_copy (`int`):
            The maximum size in bytes of parquet files that are allowed to be copied without being converted.
        no_max_size_limit_datasets (`List[str]`):
            List of datasets that should be fully converted (no partial conversion).
    Returns:
        `ConfigParquetAndInfoResponse`: An object with the config_parquet_and_info_response
          (dataset info and list of parquet files).
    Raises the following errors:
        - [`libcommon.exceptions.DatasetNotFoundError`]:
          if the dataset does not exist, or if the token does not give the sufficient access to the dataset,
        - ['requests.exceptions.HTTPError'](https://requests.readthedocs.io/en/latest/api/#requests.HTTPError)
          any other error when asking access
        - [`libcommon.simple_cache.CachedArtifactError`]
            If the previous step gave an error.
        - [`libcommon.exceptions.CreateCommitError`]:
          If one of the commits could not be created on the Hub.
        - [`libcommon.exceptions.DatasetInBlockListError`]
          If the dataset is in the list of blocked datasets.
        - [`libcommon.exceptions.DatasetManualDownloadError`]:
          If the dataset requires manual download.
        - [`libcommon.exceptions.DatasetRevisionNotFoundError`]
          If the revision does not exist or cannot be accessed using the token.
        - [`libcommon.exceptions.DatasetTooBigFromDatasetsError`]
          If the dataset is too big to be converted to parquet, as measured by the sum of the configs
          sizes given by the datasets library.
        - [`libcommon.exceptions.DatasetTooBigFromHubError`]
          If the dataset is too big to be converted to parquet, as measured by the sum of the repository
          files sizes given by the Hub.
        - [`libcommon.exceptions.EmptyDatasetError`]
          The dataset is empty.
        - [`libcommon.exceptions.ConfigNamesError`]
          If the list of configurations could not be obtained using the datasets library.
        - [`libcommon.exceptions.DatasetWithTooManyExternalFilesError`]
            If the dataset has too many external files to be converted to parquet
        - [`libcommon.exceptions.DatasetWithTooBigExternalFilesError`]
            If the dataset is too big external files be converted to parquet
        - [`libcommon.exceptions.UnsupportedExternalFilesError`]
            If we failed to get the external files sizes to make sure we can convert the dataset to parquet
        - [`libcommon.exceptions.ExternalFilesSizeRequestHTTPError`]
            If we failed to get the external files sizes to make sure we can convert the dataset to parquet
        - [`libcommon.exceptions.ExternalFilesSizeRequestConnectionError`]
            If we failed to get the external files sizes to make sure we can convert the dataset to parquet
        - [`libcommon.exceptions.ExternalFilesSizeRequestTimeoutError`]
            If we failed to get the external files sizes to make sure we can convert the dataset to parquet
        - [`libcommon.exceptions.ExternalFilesSizeRequestError`]
            If we failed to get the external files sizes to make sure we can convert the dataset to parquet
        - [`libcommon.exceptions.PreviousStepFormatError`]
            If the content of the previous step has not the expected format
        - [`ValueError`](https://docs.python.org/3/library/exceptions.html#ValueError)
            If the datasets.config.HF_ENDPOINT is not set to the expected value
    """
    logging.info(f"get parquet files and dataset info for {dataset=} {config=}")

    raise_if_blocked(dataset=dataset, blocked_datasets=blocked_datasets)

    logging.info(f"getting config names for {dataset=}")
    previous_step = "dataset-config-names"
    config_names_best_response = get_previous_step_or_raise(kinds=[previous_step], dataset=dataset)

    config_names_content = config_names_best_response.response["content"]
    if "config_names" not in config_names_content:
        raise PreviousStepFormatError("Previous step did not return the expected content: 'config_names'.")

    if not isinstance(config_names_content["config_names"], list):
        raise PreviousStepFormatError(
            "Previous step did not return the expected content.",
            TypeError(f"config_names should be a list, but got {type(config_names_content['config_names'])}"),
        )

    config_names = {config_name_item["config"] for config_name_item in config_names_content["config_names"]}
    if config not in config_names:
        raise ConfigNamesError(f"{config=} does not exist in {dataset=}")

    hf_api = HfApi(endpoint=hf_endpoint, token=hf_token)
    committer_hf_api = HfApi(endpoint=hf_endpoint, token=committer_hf_token)

    download_config = DownloadConfig(delete_extracted=True, token=hf_token)
    try:
        builder = load_dataset_builder(
            path=dataset,
            name=config,
            revision=source_revision,
            token=hf_token,
            download_config=download_config,
        )
    except _EmptyDatasetError as err:
        raise EmptyDatasetError(f"{dataset=} is empty.", cause=err) from err
    except FileNotFoundError as err:
        raise DatasetNotFoundError("The dataset, or the revision, does not exist on the Hub.") from err

    partial = False
    if is_parquet_builder_with_hub_files(builder):
        try:
            parquet_operations = copy_parquet_files(builder)
            validate = ParquetFileValidator(max_row_group_byte_size=max_row_group_byte_size_for_copy).validate
            fill_builder_info(builder, hf_endpoint=hf_endpoint, hf_token=hf_token, validate=validate)
        except TooBigRowGroupsError as err:
            # aim for a writer_batch_size that is factor of 100
            # and with a batch_byte_size that is smaller than max_row_group_byte_size_for_copy
            writer_batch_size = get_writer_batch_size_from_row_group_size(
                num_rows=err.num_rows,
                row_group_byte_size=err.row_group_byte_size,
                max_row_group_byte_size=max_row_group_byte_size_for_copy,
            )
            parquet_operations, partial = stream_convert_to_parquet(
                builder,
                max_dataset_size=None if dataset in no_max_size_limit_datasets else max_dataset_size,
                writer_batch_size=writer_batch_size,
            )
    else:
        raise_if_requires_manual_download(
            builder=builder,
            hf_endpoint=hf_endpoint,
            hf_token=hf_token,
        )
        dataset_info = get_dataset_info_for_supported_datasets(
            dataset=dataset, hf_endpoint=hf_endpoint, hf_token=hf_token, revision=source_revision, files_metadata=True
        )
        if is_dataset_too_big(
            dataset_info=dataset_info,
            builder=builder,
            hf_endpoint=hf_endpoint,
            hf_token=hf_token,
            max_dataset_size=max_dataset_size,
            max_external_data_files=max_external_data_files,
        ):
            parquet_operations, partial = stream_convert_to_parquet(
                builder, max_dataset_size=None if dataset in no_max_size_limit_datasets else max_dataset_size
            )
        else:
            parquet_operations = convert_to_parquet(builder)

    try:
        # ^ timeouts after ~7 minutes
        with lock.git_branch(
            dataset=dataset, branch=target_revision, owner=job_id, sleeps=LOCK_GIT_BRANCH_RETRY_SLEEPS
        ):
            # create the target revision if we managed to get the parquet files and it does not exist yet
            # (clone from initial commit to avoid cloning all repo's files)
            create_branch(
                dataset=dataset,
                target_revision=target_revision,
                hf_api=hf_api,
                committer_hf_api=committer_hf_api,
            )

            # commit the parquet files
            commit_parquet_conversion(
                hf_api=hf_api,
                committer_hf_api=committer_hf_api,
                dataset=dataset,
                config=config,
                parquet_operations=parquet_operations,
                config_names=config_names,
                target_revision=target_revision,
                commit_message=commit_message,
            )
            # call the API again to get the list of parquet files
            target_dataset_info = hf_api.dataset_info(repo_id=dataset, revision=target_revision, files_metadata=True)
    except TimeoutError as err:
        raise LockedDatasetTimeoutError("the dataset is currently locked, please try again later.") from err
    except RepositoryNotFoundError as err:
        raise DatasetNotFoundError("The dataset does not exist on the Hub (was deleted during job).") from err

    repo_files = [
        repo_file
        for repo_file in target_dataset_info.siblings
        if repo_file.rfilename.startswith(f"{config}/") and repo_file.rfilename.endswith(".parquet")
    ]
    repo_files.sort(key=repo_file_rfilename_sort_key)
    # we might want to check if the sha of the parquet files is the same as the one we just uploaded
    # we could also check that the list of parquet files is exactly what we expect
    # let's not over engineer this for now. After all, what is on the Hub is the source of truth
    # and the /parquet response is more a helper to get the list of parquet files
    return ConfigParquetAndInfoResponse(
        parquet_files=[
            create_parquet_file_item(
                repo_file=repo_file,
                dataset=dataset,
                config=config,
                hf_endpoint=hf_endpoint,
                target_revision=target_revision,
                url_template=url_template,
            )
            for repo_file in repo_files
        ],
        dataset_info=asdict(builder.info),
        partial=partial,
    )


class ConfigParquetAndInfoJobRunner(ConfigJobRunnerWithDatasetsCache):
    parquet_and_info_config: ParquetAndInfoConfig

    @staticmethod
    def get_job_type() -> str:
        return "config-parquet-and-info"

    @staticmethod
    def get_job_runner_version() -> int:
        return PROCESSING_STEP_CONFIG_PARQUET_AND_INFO_VERSION

    def __init__(
        self,
        job_info: JobInfo,
        app_config: AppConfig,
        processing_step: ProcessingStep,
        hf_datasets_cache: Path,
    ) -> None:
        super().__init__(
            job_info=job_info,
            app_config=app_config,
            processing_step=processing_step,
            hf_datasets_cache=hf_datasets_cache,
        )
        self.parquet_and_info_config = app_config.parquet_and_info

    def compute(self) -> CompleteJobResult:
        return CompleteJobResult(
            compute_config_parquet_and_info_response(
                job_id=self.job_info["job_id"],
                dataset=self.dataset,
                config=self.config,
                hf_endpoint=self.app_config.common.hf_endpoint,
                hf_token=self.app_config.common.hf_token,
                committer_hf_token=self.parquet_and_info_config.committer_hf_token,
                source_revision=self.parquet_and_info_config.source_revision,
                target_revision=self.parquet_and_info_config.target_revision,
                commit_message=self.parquet_and_info_config.commit_message,
                url_template=self.parquet_and_info_config.url_template,
                supported_datasets=self.parquet_and_info_config.supported_datasets,
                blocked_datasets=self.parquet_and_info_config.blocked_datasets,
                max_dataset_size=self.parquet_and_info_config.max_dataset_size,
                max_external_data_files=self.parquet_and_info_config.max_external_data_files,
                max_row_group_byte_size_for_copy=self.parquet_and_info_config.max_row_group_byte_size_for_copy,
                no_max_size_limit_datasets=self.parquet_and_info_config.no_max_size_limit_datasets,
            )
        )<|MERGE_RESOLUTION|>--- conflicted
+++ resolved
@@ -638,15 +638,9 @@
         self.row_group_byte_size = row_group_byte_size
 
 
-<<<<<<< HEAD
-def get_parquet_file_and_size(url: str, fs: HTTPFileSystem, hf_token: Optional[str]) -> Tuple[pq.ParquetFile, int]:
-    headers = get_authentication_headers_for_url(url, token=hf_token)
-    f = fs.open(url, headers=headers)
-=======
 def get_parquet_file_and_size(url: str, hf_endpoint: str, hf_token: Optional[str]) -> Tuple[pq.ParquetFile, int]:
     fs = HfFileSystem(endpoint=hf_endpoint, token=hf_token)
     f = fs.open(url)
->>>>>>> e3f13718
     return pq.ParquetFile(f), f.size
 
 
