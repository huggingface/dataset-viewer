# SPDX-License-Identifier: Apache-2.0
# Copyright 2022 The HuggingFace Authors.

import logging
from http import HTTPStatus
from typing import Any, List, Literal, Mapping, Optional, Union

from datasets import get_dataset_split_names
from datasets.data_files import EmptyDatasetError as _EmptyDatasetError
from libcommon.constants import (
    PROCESSING_STEP_SPLIT_NAMES_FROM_DATASET_INFO_VERSION,
    PROCESSING_STEP_SPLIT_NAMES_FROM_STREAMING_VERSION,
)
from libcommon.simple_cache import SplitFullName

from worker.job_runner import CompleteJobResult, JobRunnerError, ParameterMissingError
from worker.job_runners._datasets_based_job_runner import DatasetsBasedJobRunner
from worker.utils import SplitItem, SplitsList

SplitNamesFromStreamingJobRunnerErrorCode = Literal[
    "EmptyDatasetError",
    "SplitNamesFromStreamingError",
    "ResponseAlreadyComputedError",
]


class SplitNamesFromStreamingJobRunnerError(JobRunnerError):
    """Base class for split names job runner exceptions."""

    def __init__(
        self,
        message: str,
        status_code: HTTPStatus,
        code: SplitNamesFromStreamingJobRunnerErrorCode,
        cause: Optional[BaseException] = None,
        disclose_cause: bool = False,
    ):
        super().__init__(
            message=message, status_code=status_code, code=code, cause=cause, disclose_cause=disclose_cause
        )


class SplitNamesFromStreamingError(SplitNamesFromStreamingJobRunnerError):
    """Raised when the split names could not be fetched."""

    def __init__(self, message: str, cause: Optional[BaseException] = None):
        super().__init__(message, HTTPStatus.INTERNAL_SERVER_ERROR, "SplitNamesFromStreamingError", cause, True)


class EmptyDatasetError(SplitNamesFromStreamingJobRunnerError):
    """Raised when the dataset has no data."""

    def __init__(self, message: str, cause: Optional[BaseException] = None):
        super().__init__(message, HTTPStatus.INTERNAL_SERVER_ERROR, "EmptyDatasetError", cause, True)


class ResponseAlreadyComputedError(SplitNamesFromStreamingJobRunnerError):
    """Raised when reponse has been already computed by /split-names-from-dataset-info job runner."""

    def __init__(self, message: str, cause: Optional[BaseException] = None):
        super().__init__(message, HTTPStatus.INTERNAL_SERVER_ERROR, "ResponseAlreadyComputedError", cause, True)


def compute_split_names_from_streaming_response(
    dataset: str,
    config: str,
    hf_token: Optional[str] = None,
) -> SplitsList:
    """
    Get the response of /split-names-from-streaming for one specific dataset and config on huggingface.co.
    Dataset can be private or gated if you pass an acceptable token.

    It is assumed that the dataset exists and can be accessed using the token, and that the config exists in
    the dataset.

    This function relies on the streaming mode if the splits are not directly defined in the dataset config. See
    https://github.dev/huggingface/datasets/blob/e183a269067575db8765ee979bd8523d14a1adae/src/datasets/inspect.py#L389-L390

    The /split-names-from-streaming response generated by this function does not include stats about the split,
    like the size or number of samples. See dataset-info or dataset-size for that.

    Args:
        dataset (`str`):
            A namespace (user or an organization) and a repo name separated
            by a `/`.
        config (`str`):
            A configuration name.
        hf_token (`str`, *optional*):
            An authentication token (See https://huggingface.co/settings/token)
    Returns:
        `SplitsList`: An object with the list of split names for the dataset and config.
    <Tip>
    Raises the following errors:
        - [`~job_runners.config.split_names_from_streaming.EmptyDatasetError`]
          The dataset is empty.
        - [`~job_runners.config.split_names_from_streaming.SplitsNamesError`]
          If the list of splits could not be obtained using the datasets library.
        - [`~job_runners.config.split_names_from_streaming.ResponseAlreadyComputedError`]
          If reponse has been already computed by /split-names-from-dataset-info job runner.
    </Tip>
    """
    logging.info(f"get split names for dataset={dataset}, config={config}")
    use_auth_token: Union[bool, str, None] = hf_token if hf_token is not None else False

    try:
        split_name_items: List[SplitItem] = [
            {"dataset": dataset, "config": config, "split": str(split)}
            for split in get_dataset_split_names(path=dataset, config_name=config, use_auth_token=use_auth_token)
        ]
    except _EmptyDatasetError as err:
        raise EmptyDatasetError("The dataset is empty.", cause=err) from err
    except Exception as err:
        raise SplitNamesFromStreamingError(
            f"Cannot get the split names for the config '{config}' of the dataset.",
            cause=err,
        ) from err
    return SplitsList({"splits": split_name_items})


class SplitNamesFromStreamingJobRunner(DatasetsBasedJobRunner):
    @staticmethod
    def get_job_type() -> str:
        return "/split-names-from-streaming"

    @staticmethod
    def get_job_runner_version() -> int:
        return PROCESSING_STEP_SPLIT_NAMES_FROM_STREAMING_VERSION

    def compute(self) -> CompleteJobResult:
        if self.dataset is None:
            raise ParameterMissingError("'dataset' parameter is required")
        if self.config is None:
<<<<<<< HEAD
            raise ParameterMissingError("'config' parameter is required")
        dataset_git_revision = self.get_dataset_git_revision()
=======
            raise ValueError("config is required")
        self.raise_if_parallel_response_exists(
            parallel_job_type="/split-names-from-dataset-info",
            parallel_job_version=PROCESSING_STEP_SPLIT_NAMES_FROM_DATASET_INFO_VERSION,
        )
>>>>>>> 2cd18afd
        return CompleteJobResult(
            compute_split_names_from_streaming_response(
                dataset=self.dataset,
                config=self.config,
                hf_token=self.common_config.hf_token,
            )
        )

    def get_new_splits(self, content: Mapping[str, Any]) -> set[SplitFullName]:
        """Get the set of new splits, from the content created by the compute."""
        return {SplitFullName(dataset=s["dataset"], config=s["config"], split=s["split"]) for s in content["splits"]}<|MERGE_RESOLUTION|>--- conflicted
+++ resolved
@@ -130,16 +130,11 @@
         if self.dataset is None:
             raise ParameterMissingError("'dataset' parameter is required")
         if self.config is None:
-<<<<<<< HEAD
             raise ParameterMissingError("'config' parameter is required")
-        dataset_git_revision = self.get_dataset_git_revision()
-=======
-            raise ValueError("config is required")
         self.raise_if_parallel_response_exists(
             parallel_job_type="/split-names-from-dataset-info",
             parallel_job_version=PROCESSING_STEP_SPLIT_NAMES_FROM_DATASET_INFO_VERSION,
         )
->>>>>>> 2cd18afd
         return CompleteJobResult(
             compute_split_names_from_streaming_response(
                 dataset=self.dataset,
