# SPDX-License-Identifier: Apache-2.0
# Copyright 2022 The HuggingFace Authors.

import logging
from functools import partial
from typing import List, Optional

from fsspec.implementations.http import HTTPFileSystem
from libcommon.constants import PROCESSING_STEP_CONFIG_PARQUET_METADATA_VERSION
from libcommon.exceptions import (
    FileSystemError,
    ParquetResponseEmptyError,
    PreviousStepFormatError,
)
from libcommon.processing_graph import ProcessingStep
from libcommon.simple_cache import get_previous_step_or_raise
from libcommon.storage import StrPath
from libcommon.utils import JobInfo, SplitHubFile
from libcommon.viewer_utils.parquet_metadata import create_parquet_metadata_file
from pyarrow.parquet import ParquetFile
from tqdm.contrib.concurrent import thread_map

from worker.config import AppConfig
from worker.dtos import (
    CompleteJobResult,
    ConfigParquetMetadataResponse,
    ParquetFileItem,
    ParquetFileMetadataItem,
)
from worker.job_runners.config.config_job_runner import ConfigJobRunner
<<<<<<< HEAD
from worker.utils import CompleteJobResult, get_parquet_file


class ParquetFileMetadataItem(TypedDict):
    dataset: str
    config: str
    split: str
    url: str
    filename: str
    size: int
    num_rows: int
    parquet_metadata_subpath: str


class ConfigParquetMetadataResponse(TypedDict):
    parquet_files_metadata: List[ParquetFileMetadataItem]
=======
>>>>>>> 1a549c7c


def compute_parquet_metadata_response(
    dataset: str, config: str, hf_token: Optional[str], parquet_metadata_directory: StrPath
) -> ConfigParquetMetadataResponse:
    """
    Store the config's parquet metadata on the disk and return the list of local metadata files.
    Args:
        dataset (`str`):
            A namespace (user or an organization) and a repo name separated
            by a `/`.
        config (`str`):
            A configuration name.
        hf_token (`str`, *optional*):
            An authentication token (See https://huggingface.co/settings/token)
        parquet_metadata_directory (`str` or `pathlib.Path`):
            The directory where the parquet metadata files are stored.
    Returns:
        `ConfigParquetMetadataResponse`: An object with the list of parquet metadata files.
    <Tip>
    Raises the following errors:
        - [`~libcommon.simple_cache.CachedArtifactError`]
            If the previous step gave an error.
        - [`~libcommon.exceptions.PreviousStepFormatError`]
            If the content of the previous step has not the expected format
        - [`~libcommon.exceptions.ParquetResponseEmptyError`]
            If the previous step provided an empty list of parquet files.
        - [`~libcommon.exceptions.FileSystemError`]
            If the HfFileSystem couldn't access the parquet files.
    </Tip>
    """
    logging.info(f"get parquet files for dataset={dataset}, config={config}")

    config_parquet_best_response = get_previous_step_or_raise(kinds=["config-parquet"], dataset=dataset, config=config)
    try:
        parquet_files_content = config_parquet_best_response.response["content"]["parquet_files"]
        parquet_file_items: List[SplitHubFile] = [
            parquet_file_item for parquet_file_item in parquet_files_content if parquet_file_item["config"] == config
        ]
        if not parquet_file_items:
            raise ParquetResponseEmptyError("No parquet files found.")
    except Exception as e:
        raise PreviousStepFormatError("Previous step did not return the expected content.") from e

    fs = HTTPFileSystem()
    source_urls = [parquet_file_item["url"] for parquet_file_item in parquet_file_items]
    desc = f"{dataset}/{config}"
    try:
        parquet_files: List[ParquetFile] = thread_map(
            partial(get_parquet_file, fs=fs, hf_token=hf_token), source_urls, desc=desc, unit="pq", disable=True
        )
    except Exception as e:
        raise FileSystemError(f"Could not read the parquet files: {e}") from e

    parquet_files_metadata = []
    for parquet_file_item, parquet_file in zip(parquet_file_items, parquet_files):
        parquet_metadata_subpath = create_parquet_metadata_file(
            dataset=dataset,
            config=config,
            parquet_file_metadata=parquet_file.metadata,
            filename=parquet_file_item["filename"],
            parquet_metadata_directory=parquet_metadata_directory,
        )
        num_rows = parquet_file.metadata.num_rows
        parquet_files_metadata.append(
            ParquetFileMetadataItem(
                dataset=dataset,
                config=config,
                split=parquet_file_item["split"],
                url=parquet_file_item["url"],
                filename=parquet_file_item["filename"],
                size=parquet_file_item["size"],
                num_rows=num_rows,
                parquet_metadata_subpath=parquet_metadata_subpath,
            )
        )

    return ConfigParquetMetadataResponse(parquet_files_metadata=parquet_files_metadata)


class ConfigParquetMetadataJobRunner(ConfigJobRunner):
    parquet_metadata_directory: StrPath

    @staticmethod
    def get_job_type() -> str:
        return "config-parquet-metadata"

    @staticmethod
    def get_job_runner_version() -> int:
        return PROCESSING_STEP_CONFIG_PARQUET_METADATA_VERSION

    def __init__(
        self,
        job_info: JobInfo,
        app_config: AppConfig,
        processing_step: ProcessingStep,
        parquet_metadata_directory: StrPath,
    ) -> None:
        super().__init__(
            job_info=job_info,
            app_config=app_config,
            processing_step=processing_step,
        )
        self.parquet_metadata_directory = parquet_metadata_directory

    def compute(self) -> CompleteJobResult:
        return CompleteJobResult(
            compute_parquet_metadata_response(
                dataset=self.dataset,
                config=self.config,
                hf_token=self.app_config.common.hf_token,
                parquet_metadata_directory=self.parquet_metadata_directory,
            )
        )<|MERGE_RESOLUTION|>--- conflicted
+++ resolved
@@ -24,29 +24,9 @@
 from worker.dtos import (
     CompleteJobResult,
     ConfigParquetMetadataResponse,
-    ParquetFileItem,
     ParquetFileMetadataItem,
 )
 from worker.job_runners.config.config_job_runner import ConfigJobRunner
-<<<<<<< HEAD
-from worker.utils import CompleteJobResult, get_parquet_file
-
-
-class ParquetFileMetadataItem(TypedDict):
-    dataset: str
-    config: str
-    split: str
-    url: str
-    filename: str
-    size: int
-    num_rows: int
-    parquet_metadata_subpath: str
-
-
-class ConfigParquetMetadataResponse(TypedDict):
-    parquet_files_metadata: List[ParquetFileMetadataItem]
-=======
->>>>>>> 1a549c7c
 
 
 def compute_parquet_metadata_response(
