# SPDX-License-Identifier: Apache-2.0
# Copyright 2023 The HuggingFace Authors.

import logging
from pathlib import Path
from typing import List, Optional, Set

import duckdb
from huggingface_hub._commit_api import (
    CommitOperation,
    CommitOperationAdd,
    CommitOperationDelete,
)
from huggingface_hub.hf_api import HfApi
from huggingface_hub.utils._errors import HfHubHTTPError, RepositoryNotFoundError
from libcommon.config import DuckDbIndexConfig
from libcommon.constants import PROCESSING_STEP_SPLIT_DUCKDB_INDEX_VERSION
from libcommon.exceptions import (
    CacheDirectoryNotInitializedError,
    CreateCommitError,
    DatasetNotFoundError,
    DuckDBIndexFileNotFoundError,
    LockedDatasetTimeoutError,
    NoIndexableColumnsError,
    ParquetResponseEmptyError,
    PreviousStepFormatError,
    SplitWithTooBigParquetError,
)
from libcommon.processing_graph import ProcessingStep
from libcommon.queue import lock
from libcommon.simple_cache import get_previous_step_or_raise
from libcommon.storage import StrPath
from libcommon.utils import JobInfo, SplitHubFile

from worker.config import AppConfig
from worker.dtos import CompleteJobResult
from worker.job_runners.split.split_job_runner import SplitJobRunnerWithCache
from worker.utils import (
<<<<<<< HEAD
    LOCK_GIT_BRANCH_RETRY_SLEEPS,
    check_split_exists,
    create_branch,
    hf_hub_url,
=======
    HF_HUB_HTTP_ERROR_RETRY_SLEEPS,
    LOCK_GIT_BRANCH_RETRY_SLEEPS,
    create_branch,
    hf_hub_url,
    retry,
>>>>>>> 00c0a168
)

DATASET_TYPE = "dataset"
STRING_FEATURE_DTYPE = "string"
VALUE_FEATURE_TYPE = "Value"
DUCKDB_DEFAULT_INDEX_FILENAME = "index.duckdb"
CREATE_SEQUENCE_COMMAND = "CREATE OR REPLACE SEQUENCE serial START 1;"
CREATE_INDEX_COMMAND = "PRAGMA create_fts_index('data', '__hf_index_id', {columns}, overwrite=1);"
CREATE_TABLE_COMMAND = "CREATE OR REPLACE TABLE data AS SELECT nextval('serial') AS __hf_index_id, {columns} FROM"
INSTALL_EXTENSION_COMMAND = "INSTALL '{extension}';"
LOAD_EXTENSION_COMMAND = "LOAD '{extension}';"
SET_EXTENSIONS_DIRECTORY_COMMAND = "SET extension_directory='{directory}';"


def compute_index_rows(
    job_id: str,
    dataset: str,
    config: str,
    split: str,
    duckdb_index_file_directory: Path,
    target_revision: str,
    hf_endpoint: str,
    commit_message: str,
    url_template: str,
    hf_token: Optional[str],
    max_parquet_size_bytes: int,
    extensions_directory: Optional[str],
    committer_hf_token: Optional[str],
) -> SplitHubFile:
    logging.info(f"get split-duckdb-index for dataset={dataset} config={config} split={split}")
    check_split_exists(dataset=dataset, config=config, split=split)

    # get parquet urls and dataset_info
    config_parquet_and_info_step = "config-parquet-and-info"
    parquet_and_info_best_response = get_previous_step_or_raise(
        kinds=[config_parquet_and_info_step],
        dataset=dataset,
        config=config,
    )
    content_parquet_and_info = parquet_and_info_best_response.response["content"]
    try:
        split_parquet_files = [
            parquet_file
            for parquet_file in content_parquet_and_info["parquet_files"]
            if parquet_file["config"] == config and parquet_file["split"] == split
        ]

        split_parquets_size = sum(parquet_file["size"] for parquet_file in split_parquet_files)

        if split_parquets_size > max_parquet_size_bytes:
            raise SplitWithTooBigParquetError(
                f"The indexing is limited to split parquets under {max_parquet_size_bytes} bytes. "
                f"Current size of sum of split parquets is {split_parquets_size} bytes."
            )

        parquet_urls = [parquet_file["url"] for parquet_file in split_parquet_files]

        if not parquet_urls:
            raise ParquetResponseEmptyError("No parquet files found.")

        # get the features
        features = content_parquet_and_info["dataset_info"]["features"]
        column_names = ",".join('"' + column + '"' for column in list(features.keys()))

        # look for string columns
        string_columns = [
            column
            for column, feature in features.items()
            if "dtype" in feature
            and "_type" in feature
            and feature["dtype"] == STRING_FEATURE_DTYPE
            and feature["_type"] == VALUE_FEATURE_TYPE
        ]
        if not string_columns:
            raise NoIndexableColumnsError("No string columns available to index.")

    except KeyError as e:
        raise PreviousStepFormatError(
            f"Previous step '{config_parquet_and_info_step}' did not return the expected content.", e
        ) from e

    # index all columns
    db_path = duckdb_index_file_directory.resolve() / DUCKDB_DEFAULT_INDEX_FILENAME
    con = duckdb.connect(str(db_path.resolve()))

    # configure duckdb extensions
    if extensions_directory is not None:
        con.execute(SET_EXTENSIONS_DIRECTORY_COMMAND.format(directory=extensions_directory))

    con.execute(INSTALL_EXTENSION_COMMAND.format(extension="httpfs"))
    con.execute(LOAD_EXTENSION_COMMAND.format(extension="httpfs"))
    con.execute(INSTALL_EXTENSION_COMMAND.format(extension="fts"))
    con.execute(LOAD_EXTENSION_COMMAND.format(extension="fts"))

    logging.debug(CREATE_SEQUENCE_COMMAND)
    con.sql(CREATE_SEQUENCE_COMMAND)

    create_command_sql = f"{CREATE_TABLE_COMMAND.format(columns=column_names)} read_parquet({parquet_urls});"
    logging.debug(create_command_sql)
    con.sql(create_command_sql)

    # TODO: by default, 'porter' stemmer is being used, use a specific one by dataset language in the future
    # see https://duckdb.org/docs/extensions/full_text_search.html for more details about 'stemmer' parameter
    create_index_sql = CREATE_INDEX_COMMAND.format(columns=column_names)
    logging.debug(create_index_sql)
    con.sql(create_index_sql)
    con.close()

    hf_api = HfApi(endpoint=hf_endpoint, token=hf_token)
    committer_hf_api = HfApi(endpoint=hf_endpoint, token=committer_hf_token)
    index_file_location = f"{config}/{split}/{DUCKDB_DEFAULT_INDEX_FILENAME}"

    try:
        with lock.git_branch(
            dataset=dataset, branch=target_revision, owner=job_id, sleeps=LOCK_GIT_BRANCH_RETRY_SLEEPS
        ):
            logging.debug(f"try to create branch for {dataset=} with {target_revision=} on {hf_endpoint=}")
            create_branch(
                dataset=dataset,
                target_revision=target_revision,
                hf_api=hf_api,
                committer_hf_api=committer_hf_api,
            )

            logging.debug(f"get dataset info for {dataset=} with {target_revision=}")
            target_dataset_info = hf_api.dataset_info(repo_id=dataset, revision=target_revision, files_metadata=False)
            all_repo_files: Set[str] = {f.rfilename for f in target_dataset_info.siblings}
            delete_operations: List[CommitOperation] = []
            if index_file_location in all_repo_files:
                delete_operations.append(CommitOperationDelete(path_in_repo=index_file_location))
            logging.debug(f"delete operations for {dataset=} {delete_operations=}")

            # send the files to the target revision
            add_operations: List[CommitOperation] = [
                CommitOperationAdd(path_in_repo=index_file_location, path_or_fileobj=db_path.resolve())
            ]
            logging.debug(f"add operations for {dataset=} {add_operations=}")

            retry_create_commit = retry(on=[HfHubHTTPError], sleeps=HF_HUB_HTTP_ERROR_RETRY_SLEEPS)(
                committer_hf_api.create_commit
            )
            try:
                retry_create_commit(
                    repo_id=dataset,
                    repo_type=DATASET_TYPE,
                    revision=target_revision,
                    operations=delete_operations + add_operations,
                    commit_message=commit_message,
                    parent_commit=target_dataset_info.sha,
                )
            except RuntimeError as e:
                if e.__cause__ and isinstance(e.__cause__, HfHubHTTPError):
                    raise CreateCommitError(
                        message=(
                            f"Commit {commit_message} could not be created on the Hub (after"
                            f" {len(HF_HUB_HTTP_ERROR_RETRY_SLEEPS)} attempts)."
                        ),
                        cause=e.__cause__,
                    ) from e.__cause__
                raise e

            logging.debug(f"create commit {commit_message} for {dataset=} {add_operations=}")

            # call the API again to get the index file
            target_dataset_info = hf_api.dataset_info(repo_id=dataset, revision=target_revision, files_metadata=True)
            logging.debug(f"dataset info for {dataset=} {target_dataset_info=}")
    except TimeoutError as err:
        raise LockedDatasetTimeoutError("the dataset is currently locked, please try again later.") from err
    except RepositoryNotFoundError as err:
        raise DatasetNotFoundError("The dataset does not exist on the Hub.") from err

    repo_files = [
        repo_file for repo_file in target_dataset_info.siblings if repo_file.rfilename == index_file_location
    ]

    if not repo_files or len(repo_files) != 1:
        logging.warning(f"Found {len(repo_files)} index files, should be only 1")
        raise DuckDBIndexFileNotFoundError("No index file was found")

    repo_file = repo_files[0]
    if repo_file.size is None:
        raise ValueError(f"Cannot get size of {repo_file.rfilename}")

    return SplitHubFile(
        dataset=dataset,
        config=config,
        split=split,
        url=hf_hub_url(
            repo_id=dataset,
            filename=repo_file.rfilename,
            hf_endpoint=hf_endpoint,
            revision=target_revision,
            url_template=url_template,
        ),
        filename=Path(repo_file.rfilename).name,
        size=repo_file.size,
    )


class SplitDuckDbIndexJobRunner(SplitJobRunnerWithCache):
    duckdb_index_config: DuckDbIndexConfig

    def __init__(
        self,
        job_info: JobInfo,
        app_config: AppConfig,
        processing_step: ProcessingStep,
        duckdb_index_cache_directory: StrPath,
    ) -> None:
        super().__init__(
            job_info=job_info,
            app_config=app_config,
            processing_step=processing_step,
            cache_directory=Path(duckdb_index_cache_directory),
        )
        self.duckdb_index_config = app_config.duckdb_index

    @staticmethod
    def get_job_type() -> str:
        return "split-duckdb-index"

    @staticmethod
    def get_job_runner_version() -> int:
        return PROCESSING_STEP_SPLIT_DUCKDB_INDEX_VERSION

    def compute(self) -> CompleteJobResult:
        if self.cache_subdirectory is None:
            raise CacheDirectoryNotInitializedError("Cache directory has not been initialized.")
        return CompleteJobResult(
            compute_index_rows(
                job_id=self.job_info["job_id"],
                dataset=self.dataset,
                config=self.config,
                split=self.split,
                duckdb_index_file_directory=self.cache_subdirectory,
                hf_token=self.app_config.common.hf_token,
                url_template=self.duckdb_index_config.url_template,
                commit_message=self.duckdb_index_config.commit_message,
                extensions_directory=self.duckdb_index_config.extensions_directory,
                committer_hf_token=self.duckdb_index_config.committer_hf_token,
                hf_endpoint=self.app_config.common.hf_endpoint,
                target_revision=self.duckdb_index_config.target_revision,
                max_parquet_size_bytes=self.duckdb_index_config.max_parquet_size_bytes,
            )
        )<|MERGE_RESOLUTION|>--- conflicted
+++ resolved
@@ -36,18 +36,12 @@
 from worker.dtos import CompleteJobResult
 from worker.job_runners.split.split_job_runner import SplitJobRunnerWithCache
 from worker.utils import (
-<<<<<<< HEAD
+    HF_HUB_HTTP_ERROR_RETRY_SLEEPS,
     LOCK_GIT_BRANCH_RETRY_SLEEPS,
     check_split_exists,
     create_branch,
     hf_hub_url,
-=======
-    HF_HUB_HTTP_ERROR_RETRY_SLEEPS,
-    LOCK_GIT_BRANCH_RETRY_SLEEPS,
-    create_branch,
-    hf_hub_url,
     retry,
->>>>>>> 00c0a168
 )
 
 DATASET_TYPE = "dataset"
