--- conflicted
+++ resolved
@@ -127,21 +127,18 @@
             f"Previous step '{config_parquet_and_info_step}' did not return the expected content.", e
         ) from e
 
-<<<<<<< HEAD
-=======
-    # configure duckdb extensions
-    if extensions_directory is not None:
-        duckdb.execute(SET_EXTENSIONS_DIRECTORY_COMMAND.format(directory=extensions_directory))
-
-    duckdb.execute(INSTALL_EXTENSION_COMMAND.format(extension="httpfs"))
-    duckdb.execute(LOAD_EXTENSION_COMMAND.format(extension="httpfs"))
-    duckdb.execute(INSTALL_EXTENSION_COMMAND.format(extension="fts"))
-    duckdb.execute(LOAD_EXTENSION_COMMAND.format(extension="fts"))
-
->>>>>>> b2a91994
     # index all columns
     db_path = duckdb_index_file_directory.resolve() / DUCKDB_DEFAULT_INDEX_FILENAME
     con = duckdb.connect(str(db_path.resolve()))
+
+    # configure duckdb extensions
+    if extensions_directory is not None:
+        con.execute(SET_EXTENSIONS_DIRECTORY_COMMAND.format(directory=extensions_directory))
+
+    con.execute(INSTALL_EXTENSION_COMMAND.format(extension="httpfs"))
+    con.execute(LOAD_EXTENSION_COMMAND.format(extension="httpfs"))
+    con.execute(INSTALL_EXTENSION_COMMAND.format(extension="fts"))
+    con.execute(LOAD_EXTENSION_COMMAND.format(extension="fts"))
 
     # configure duckdb extensions
     if extensions_directory is not None:
