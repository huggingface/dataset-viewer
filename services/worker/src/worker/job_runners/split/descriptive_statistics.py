# SPDX-License-Identifier: Apache-2.0
# Copyright 2023 The HuggingFace Authors.
import enum
import io
import logging
from collections import Counter
from pathlib import Path
from typing import Any, Callable, Optional, TypedDict, Union

import librosa
import numpy as np
import polars as pl
import pyarrow as pa
import pyarrow.parquet as pq
from datasets import Features, Sequence
from datasets.features.features import FeatureType, _ArrayXD
from libcommon.dtos import JobInfo
from libcommon.exceptions import (
    CacheDirectoryNotInitializedError,
    FeaturesResponseEmptyError,
    NoSupportedFeaturesError,
    ParquetResponseEmptyError,
    PolarsParquetReadError,
    PreviousStepFormatError,
    StatisticsComputationError,
)
from libcommon.parquet_utils import (
    extract_split_name_from_parquet_url,
    get_num_parquet_files_to_process,
    parquet_export_is_partial,
)
from libcommon.simple_cache import get_previous_step_or_raise
from libcommon.storage import StrPath
from libcommon.utils import download_file_from_hub
from PIL import Image
from tqdm.contrib.concurrent import thread_map

from worker.config import AppConfig, DescriptiveStatisticsConfig
from worker.dtos import CompleteJobResult
from worker.job_runners.split.split_job_runner import SplitJobRunnerWithCache

REPO_TYPE = "dataset"

DECIMALS = 5
NUM_BINS = 10

# the maximum proportion of unique values in a string column so that it is considered to be a category,
# otherwise it's treated as a string
# for example, 21 unique values in 100 samples -> strings
# 200 unique values in 1000 samples -> category
# 201 unique values in 1000 samples -> string
MAX_PROPORTION_STRING_LABELS = 0.2
# if there are more than MAX_NUM_STRING_LABELS unique strings, consider column to be a string
# even if proportion of unique values is lower than MAX_PROPORTION_STRING_LABELS
MAX_NUM_STRING_LABELS = 1000

# datasets.ClassLabel feature uses -1 to encode `no label` value
NO_LABEL_VALUE = -1


INTEGER_DTYPES = ["int8", "int16", "int32", "int64", "uint8", "uint16", "uint32", "uint64"]
FLOAT_DTYPES = ["float16", "float32", "float64"]
NUMERICAL_DTYPES = INTEGER_DTYPES + FLOAT_DTYPES
STRING_DTYPES = ["string", "large_string"]


class ColumnType(str, enum.Enum):
    FLOAT = "float"
    INT = "int"
    BOOL = "bool"
    LIST = "list"
    CLASS_LABEL = "class_label"
    STRING_LABEL = "string_label"
    STRING_TEXT = "string_text"
    AUDIO = "audio"
    IMAGE = "image"


class Histogram(TypedDict):
    hist: list[int]
    bin_edges: list[Union[int, float]]


class NumericalStatisticsItem(TypedDict):
    nan_count: int
    nan_proportion: float
    min: Optional[float]  # might be None in very rare cases when the whole column is only None values
    max: Optional[float]
    mean: Optional[float]
    median: Optional[float]
    std: Optional[float]
    histogram: Optional[Histogram]


class CategoricalStatisticsItem(TypedDict):
    nan_count: int
    nan_proportion: float
    no_label_count: int
    no_label_proportion: float
    n_unique: int
    frequencies: dict[str, int]


class BoolStatisticsItem(TypedDict):
    nan_count: int
    nan_proportion: float
    frequencies: dict[str, int]


SupportedStatistics = Union[NumericalStatisticsItem, CategoricalStatisticsItem, BoolStatisticsItem]


class StatisticsPerColumnItem(TypedDict):
    column_name: str
    column_type: ColumnType
    column_statistics: SupportedStatistics


class SplitDescriptiveStatisticsResponse(TypedDict):
    num_examples: int
    statistics: list[StatisticsPerColumnItem]
    partial: bool


def generate_bins(
    min_value: Union[int, float],
    max_value: Union[int, float],
    column_type: ColumnType,
    n_bins: int,
    column_name: Optional[str] = None,
) -> list[Union[int, float]]:
    """
    Compute bin edges for float and int. Note that for int data returned number of edges (= number of bins)
    might be *less* than provided `n_bins` + 1 since (`max_value` - `min_value` + 1) might be not divisible by `n_bins`,
    therefore, we adjust the number of bins so that bin_size is always a natural number.
    bin_size for int data is calculated as np.ceil((max_value - min_value + 1) / n_bins)
    For float numbers, length of returned bin edges list is always equal to `n_bins` except for the cases
    when min = max (only one value observed in data). In this case, bin edges are [min, max].

    Raises:
        [~`libcommon.exceptions.StatisticsComputationError`]:
            If there was some unexpected behaviour during statistics computation.

    Returns:
        `list[Union[int, float]]`: List of bin edges of lengths <= n_bins + 1 and >= 2.
    """
    if column_type is ColumnType.FLOAT:
        if min_value == max_value:
            bin_edges = [min_value]
        else:
            bin_size = (max_value - min_value) / n_bins
            bin_edges = np.arange(min_value, max_value, bin_size).astype(float).tolist()
            if len(bin_edges) != n_bins:
                raise StatisticsComputationError(
                    f"Incorrect number of bins generated for {column_name=}, expected {n_bins}, got {len(bin_edges)}."
                )
    elif column_type is ColumnType.INT:
        bin_size = np.ceil((max_value - min_value + 1) / n_bins)
        bin_edges = np.arange(min_value, max_value + 1, bin_size).astype(int).tolist()
        if len(bin_edges) > n_bins:
            raise StatisticsComputationError(
                f"Incorrect number of bins generated for {column_name=}, expected {n_bins}, got {len(bin_edges)}."
            )
    else:
        raise ValueError(f"Incorrect column type of {column_name=}: {column_type}. ")
    return bin_edges + [max_value]


def compute_histogram(
    df: pl.dataframe.frame.DataFrame,
    column_name: str,
    column_type: ColumnType,
    min_value: Union[int, float],
    max_value: Union[int, float],
    n_bins: int,
    n_samples: int,
) -> Histogram:
    """
    Compute histogram over numerical (int and float) data using `polars`.
    `polars` histogram implementation uses left half-open intervals in bins, while more standard approach
    (implemented in `numpy`, for example) would be to use right half-open intervals
    (except for the last bin, which is closed to include the maximum value).
    In order to be aligned with this, this function first multiplies all values in column and bin edges by -1,
    computes histogram with `polars` using these inverted numbers, and then reverses everything back.
    """

    logging.debug(f"Compute histogram for {column_name=}")
    bin_edges = generate_bins(
        min_value=min_value, max_value=max_value, column_name=column_name, column_type=column_type, n_bins=n_bins
    )
    if len(bin_edges) == 2:  # possible if min == max (=data has only one value)
        if bin_edges[0] != bin_edges[1]:
            raise StatisticsComputationError(
                f"Got unexpected result during histogram computation for {column_name=}, {column_type=}: "
                f" len({bin_edges=}) is 2 but {bin_edges[0]=} != {bin_edges[1]=}. "
            )
        hist = [int(df[column_name].is_not_null().sum())]
    elif len(bin_edges) > 2:
        bins_edges_reverted = [-1 * b for b in bin_edges[::-1]]
        hist_df_reverted = df.with_columns(pl.col(column_name).mul(-1).alias("reverse"))["reverse"].hist(
            bins=bins_edges_reverted
        )
        hist_reverted = hist_df_reverted["count"].cast(int).to_list()
        hist = hist_reverted[::-1]
        hist = [hist[0] + hist[1]] + hist[2:-2] + [hist[-2] + hist[-1]]
    else:
        raise StatisticsComputationError(
            f"Got unexpected result during histogram computation for {column_name=}, {column_type=}: "
            f" unexpected {bin_edges=}"
        )
    logging.debug(f"{hist=} {bin_edges=}")

    if len(hist) != len(bin_edges) - 1:
        raise StatisticsComputationError(
            f"Got unexpected result during histogram computation for {column_name=}, {column_type=}: "
            f" number of bins in hist counts and bin edges don't match {hist=}, {bin_edges=}"
        )
    if sum(hist) != n_samples:
        raise StatisticsComputationError(
            f"Got unexpected result during histogram computation for {column_name=}, {column_type=}: "
            f" hist counts sum and number of non-null samples don't match, histogram sum={sum(hist)}, {n_samples=}"
        )

    return Histogram(
        hist=hist, bin_edges=np.round(bin_edges, DECIMALS).tolist() if column_type is column_type.FLOAT else bin_edges
    )


def min_max_mean_median_std(data: pl.DataFrame, column_name: str) -> tuple[float, float, float, float, float]:
    """
    Compute minimum, maximum, median, standard deviation, number of nan samples and their proportion in column data.
    """
    col_stats = dict(
        min=pl.all().min(),
        max=pl.all().max(),
        mean=pl.all().mean(),
        median=pl.all().median(),
        std=pl.all().std(),
    )
    stats_names = pl.Series(col_stats.keys())
    stats_expressions = [pl.struct(stat) for stat in col_stats.values()]
    stats = (
        data.select(pl.col(column_name))
        .select(name=stats_names, stats=pl.concat_list(stats_expressions).flatten())
        .unnest("stats")
    )
    minimum, maximum, mean, median, std = stats[column_name].to_list()
    if any(statistic is None for statistic in [minimum, maximum, mean, median, std]):
        # this should be possible only if all values are none
        if not all(statistic is None for statistic in [minimum, maximum, mean, median, std]):
            raise StatisticsComputationError(
                f"Unexpected result for {column_name=}: "
                f"Some measures among {minimum=}, {maximum=}, {mean=}, {median=}, {std=} are None but not all of them. "
            )
        return minimum, maximum, mean, median, std

    minimum, maximum, mean, median, std = np.round([minimum, maximum, mean, median, std], DECIMALS).tolist()

    return minimum, maximum, mean, median, std


def value_counts(data: pl.DataFrame, column_name: str) -> dict[Any, Any]:
    """Compute counts of distinct values in a column of a dataframe."""

    return dict(data[column_name].value_counts().rows())


def nan_count_proportion(data: pl.DataFrame, column_name: str, n_samples: int) -> tuple[int, float]:
    nan_count = data[column_name].null_count()
    nan_proportion = np.round(nan_count / n_samples, DECIMALS).item() if nan_count != 0 else 0.0
    return nan_count, nan_proportion


def all_nan_statistics_item(n_samples: int) -> NumericalStatisticsItem:
    return NumericalStatisticsItem(
        nan_count=n_samples,
        nan_proportion=1.0,
        min=None,
        max=None,
        mean=None,
        median=None,
        std=None,
        histogram=None,
    )


class Column:
    """Abstract class to compute stats for columns of all supported data types."""

    # Optional column class that might be used inside ._compute_statistics() if computation should be performed
    # over some transformed values. For example, for StringColumn.transform_column is IntColumn
    # because stats are calculated over string lengths which are integers.
    transform_column: Optional[type["Column"]] = None

    def __init__(
        self,
        feature_name: str,
        n_samples: int,
    ):
        self.name = feature_name
        self.n_samples = n_samples

    @classmethod
    def _compute_statistics(
        cls,
        *args: Any,
        **kwargs: Any,
    ) -> SupportedStatistics:
        raise NotImplementedError

    @classmethod
    def compute_statistics(
        cls,
        *args: Any,
        column_name: str,
        **kwargs: Any,
    ) -> Any:
        try:
            logging.info(f"Compute statistics for {cls.__name__} {column_name}. ")
            return cls._compute_statistics(*args, column_name=column_name, **kwargs)
        except Exception as error:
            raise StatisticsComputationError(f"Error for {cls.__name__}={column_name}: {error=}", error)

    def compute_and_prepare_response(self, *args: Any, **kwargs: Any) -> StatisticsPerColumnItem:
        raise NotImplementedError


class ClassLabelColumn(Column):
    def __init__(self, *args: Any, feature_dict: dict[str, Any], **kwargs: Any):
        super().__init__(*args, **kwargs)
        self.feature_dict = feature_dict

    @classmethod
    def _compute_statistics(
        cls, data: pl.DataFrame, column_name: str, n_samples: int, feature_dict: dict[str, Any]
    ) -> CategoricalStatisticsItem:
        datasets_feature = Features.from_dict({column_name: feature_dict})[column_name]
        nan_count, nan_proportion = nan_count_proportion(data, column_name, n_samples)

        ids2counts: dict[int, int] = value_counts(data, column_name)
        no_label_count = ids2counts.pop(NO_LABEL_VALUE, 0)
        no_label_proportion = np.round(no_label_count / n_samples, DECIMALS).item() if no_label_count != 0 else 0.0

        num_classes = len(datasets_feature.names)
        labels2counts: dict[str, int] = {
            datasets_feature.int2str(cat_id): ids2counts.get(cat_id, 0) for cat_id in range(num_classes)
        }
        n_unique = data[column_name].n_unique()
        logging.debug(
            f"{nan_count=} {nan_proportion=} {no_label_count=} {no_label_proportion=}, {n_unique=} {labels2counts=}"
        )

        if n_unique > num_classes + int(no_label_count > 0) + int(nan_count > 0):
            raise StatisticsComputationError(
                f"Got unexpected result for ClassLabel {column_name=}: "
                f" number of unique values is greater than provided by feature metadata. "
                f" {n_unique=}, {datasets_feature=}, {no_label_count=}, {nan_count=}. "
            )

        return CategoricalStatisticsItem(
            nan_count=nan_count,
            nan_proportion=nan_proportion,
            no_label_count=no_label_count,
            no_label_proportion=no_label_proportion,
            n_unique=num_classes,
            frequencies=labels2counts,
        )

    def compute_and_prepare_response(self, data: pl.DataFrame) -> StatisticsPerColumnItem:
        stats = self.compute_statistics(
            data, column_name=self.name, n_samples=self.n_samples, feature_dict=self.feature_dict
        )
        return StatisticsPerColumnItem(
            column_name=self.name,
            column_type=ColumnType.CLASS_LABEL,
            column_statistics=stats,
        )


class FloatColumn(Column):
    @classmethod
    def _compute_statistics(
        cls,
        data: pl.DataFrame,
        column_name: str,
        n_samples: int,
    ) -> NumericalStatisticsItem:
        nan_count, nan_proportion = nan_count_proportion(data, column_name, n_samples)
        if nan_count == n_samples:  # all values are None
            return all_nan_statistics_item(n_samples)

        minimum, maximum, mean, median, std = min_max_mean_median_std(data, column_name)
        logging.debug(f"{minimum=}, {maximum=}, {mean=}, {median=}, {std=}, {nan_count=} {nan_proportion=}")

        hist = compute_histogram(
            data,
            column_name=column_name,
            column_type=ColumnType.FLOAT,
            min_value=minimum,
            max_value=maximum,
            n_bins=NUM_BINS,
            n_samples=n_samples - nan_count,
        )

        return NumericalStatisticsItem(
            nan_count=nan_count,
            nan_proportion=nan_proportion,
            min=minimum,
            max=maximum,
            mean=mean,
            median=median,
            std=std,
            histogram=hist,
        )

    def compute_and_prepare_response(self, data: pl.DataFrame) -> StatisticsPerColumnItem:
        stats = self.compute_statistics(data, column_name=self.name, n_samples=self.n_samples)
        return StatisticsPerColumnItem(
            column_name=self.name,
            column_type=ColumnType.FLOAT,
            column_statistics=stats,
        )


class IntColumn(Column):
    @classmethod
    def _compute_statistics(
        cls,
        data: pl.DataFrame,
        column_name: str,
        n_samples: int,
    ) -> NumericalStatisticsItem:
        nan_count, nan_proportion = nan_count_proportion(data, column_name, n_samples=n_samples)
        if nan_count == n_samples:
            return all_nan_statistics_item(n_samples)

        minimum, maximum, mean, median, std = min_max_mean_median_std(data, column_name)
        logging.debug(f"{minimum=}, {maximum=}, {mean=}, {median=}, {std=}, {nan_count=} {nan_proportion=}")

        minimum, maximum = int(minimum), int(maximum)
        hist = compute_histogram(
            data,
            column_name=column_name,
            column_type=ColumnType.INT,
            min_value=minimum,
            max_value=maximum,
            n_bins=NUM_BINS,
            n_samples=n_samples - nan_count,
        )

        return NumericalStatisticsItem(
            nan_count=nan_count,
            nan_proportion=nan_proportion,
            min=minimum,
            max=maximum,
            mean=mean,
            median=median,
            std=std,
            histogram=hist,
        )

    def compute_and_prepare_response(self, data: pl.DataFrame) -> StatisticsPerColumnItem:
        stats = self.compute_statistics(data, column_name=self.name, n_samples=self.n_samples)
        return StatisticsPerColumnItem(
            column_name=self.name,
            column_type=ColumnType.INT,
            column_statistics=stats,
        )


class StringColumn(Column):
    transform_column = IntColumn

    @classmethod
    def compute_transformed_data(
        cls,
        data: pl.DataFrame,
        column_name: str,
        transformed_column_name: str,
    ) -> pl.DataFrame:
        return data.select(pl.col(column_name)).with_columns(
            pl.col(column_name).str.len_chars().alias(transformed_column_name)
        )

    @classmethod
    def _compute_statistics(
        cls,
        data: pl.DataFrame,
        column_name: str,
        n_samples: int,
    ) -> Union[CategoricalStatisticsItem, NumericalStatisticsItem]:
        nan_count, nan_proportion = nan_count_proportion(data, column_name, n_samples)
        n_unique = data[column_name].n_unique()
        if (
            n_unique / n_samples <= MAX_PROPORTION_STRING_LABELS and n_unique <= MAX_NUM_STRING_LABELS
        ) or n_unique <= NUM_BINS:
            labels2counts: dict[str, int] = value_counts(data, column_name) if nan_count != n_samples else {}
            logging.debug(f"{n_unique=} {nan_count=} {nan_proportion=} {labels2counts=}")
            # exclude counts of None values from frequencies if exist:
            labels2counts.pop(None, None)  # type: ignore
            return CategoricalStatisticsItem(
                nan_count=nan_count,
                nan_proportion=nan_proportion,
                no_label_count=0,
                no_label_proportion=0.0,
                n_unique=len(labels2counts),
                frequencies=labels2counts,
            )

        lengths_column_name = f"{column_name}_len"
        lengths_df = cls.compute_transformed_data(data, column_name, transformed_column_name=lengths_column_name)
        lengths_stats: NumericalStatisticsItem = cls.transform_column.compute_statistics(
            lengths_df, column_name=lengths_column_name, n_samples=n_samples
        )
        return lengths_stats

    def compute_and_prepare_response(self, data: pl.DataFrame) -> StatisticsPerColumnItem:
        stats = self.compute_statistics(data, column_name=self.name, n_samples=self.n_samples)
        string_type = ColumnType.STRING_LABEL if "frequencies" in stats else ColumnType.STRING_TEXT
        return StatisticsPerColumnItem(
            column_name=self.name,
            column_type=string_type,
            column_statistics=stats,
        )


class BoolColumn(Column):
    @classmethod
    def _compute_statistics(cls, data: pl.DataFrame, column_name: str, n_samples: int) -> BoolStatisticsItem:
        nan_count, nan_proportion = nan_count_proportion(data, column_name, n_samples)
        values2counts: dict[str, int] = value_counts(data, column_name)
        # exclude counts of None values from frequencies if exist:
        values2counts.pop(None, None)  # type: ignore
        logging.debug(f"{nan_count=} {nan_proportion=} {values2counts=}")
        return BoolStatisticsItem(
            nan_count=nan_count,
            nan_proportion=nan_proportion,
            frequencies={str(key): freq for key, freq in sorted(values2counts.items())},
        )

    def compute_and_prepare_response(self, data: pl.DataFrame) -> StatisticsPerColumnItem:
        stats = self.compute_statistics(data, column_name=self.name, n_samples=self.n_samples)
        return StatisticsPerColumnItem(
            column_name=self.name,
            column_type=ColumnType.BOOL,
            column_statistics=stats,
        )


class ListColumn(Column):
    transform_column = IntColumn

    @classmethod
    def _compute_statistics(
        cls,
        data: pl.DataFrame,
        column_name: str,
        n_samples: int,
    ) -> NumericalStatisticsItem:
        nan_count, nan_proportion = nan_count_proportion(data, column_name, n_samples)
        if nan_count == n_samples:
            return all_nan_statistics_item(n_samples)

        df_without_na = data.select(pl.col(column_name)).drop_nulls()
        lengths_column_name = f"{column_name}_len"
        lengths_df = df_without_na.with_columns(pl.col(column_name).list.len().alias(lengths_column_name))
        lengths_stats: NumericalStatisticsItem = cls.transform_column.compute_statistics(
            lengths_df, column_name=lengths_column_name, n_samples=n_samples - nan_count
        )

        return NumericalStatisticsItem(
            nan_count=nan_count,
            nan_proportion=nan_proportion,
            min=lengths_stats["min"],
            max=lengths_stats["max"],
            mean=lengths_stats["mean"],
            median=lengths_stats["median"],
            std=lengths_stats["std"],
            histogram=lengths_stats["histogram"],
        )

    def compute_and_prepare_response(self, data: pl.DataFrame) -> StatisticsPerColumnItem:
        stats = self.compute_statistics(data, column_name=self.name, n_samples=self.n_samples)
        return StatisticsPerColumnItem(
            column_name=self.name,
            column_type=ColumnType.LIST,
            column_statistics=stats,
        )


class MediaColumn(Column):
    transform_column: type[Column]

    @classmethod
    def transform(cls, example: dict[str, Any]) -> Any:
        """
        Function to use to transform the original values to further pass these transformed values to statistics
        computation. Used inside ._compute_statistics() method.
        """
        raise NotImplementedError

    @classmethod
<<<<<<< HEAD
    def compute_transformed_data(
        cls, parquet_directory: Path, column_name: str, transform_func: Callable[[Any], Any]
    ) -> list[Any]:
=======
    def _compute_statistics(
        cls,
        parquet_directory: Path,
        column_name: str,
        n_samples: int,
    ) -> SupportedStatistics:
>>>>>>> 7209bbca
        parquet_files = list(parquet_directory.glob("*.parquet"))
        transformed_values = []
        for filename in parquet_files:
            shard_items = pq.read_table(filename, columns=[column_name]).drop_null().to_pydict()[column_name]
            shard_transformed_values = (
                thread_map(
                    transform_func,
                    shard_items,
                    desc=f"Transforming values of {cls.__name__} {column_name} for {filename.name}",
                    leave=False,
                )
                if shard_items
                else []
            )
            transformed_values.extend(shard_transformed_values)
        return transformed_values

    @classmethod
    def _compute_statistics(
        cls,
        parquet_directory: Path,
        column_name: str,
        n_samples: int,
        n_bins: int,
    ) -> SupportedStatistics:
        transformed_values = cls.compute_transformed_data(parquet_directory, column_name, cls.transform)
        if not transformed_values:
            return all_nan_statistics_item(n_samples)

        nan_count = n_samples - len(transformed_values)
        nan_proportion = np.round(nan_count / n_samples, DECIMALS).item() if nan_count != 0 else 0.0
        transformed_df = pl.from_dict({column_name: transformed_values})
        transformed_stats: NumericalStatisticsItem = cls.transform_column.compute_statistics(
            data=transformed_df,
            column_name=column_name,
            n_samples=len(transformed_values),
        )
        return NumericalStatisticsItem(
            nan_count=nan_count,
            nan_proportion=nan_proportion,
            min=transformed_stats["min"],
            max=transformed_stats["max"],
            mean=transformed_stats["mean"],
            median=transformed_stats["median"],
            std=transformed_stats["std"],
            histogram=transformed_stats["histogram"],
        )

    @classmethod
    def get_column_type(cls) -> ColumnType:
        return ColumnType(cls.__name__.split("Column")[0].lower())

    def compute_and_prepare_response(self, parquet_directory: Path) -> StatisticsPerColumnItem:
        stats = self.compute_statistics(
            parquet_directory=parquet_directory,
            column_name=self.name,
            n_samples=self.n_samples,
        )
        return StatisticsPerColumnItem(
            column_name=self.name,
            column_type=self.get_column_type(),
            column_statistics=stats,
        )


class AudioColumn(MediaColumn):
    transform_column = FloatColumn

    @staticmethod
    def get_duration(example: dict[str, Any]) -> float:
        """Get audio durations"""
        with io.BytesIO(example["bytes"]) as f:
            return librosa.get_duration(path=f)  # type: ignore   # expects PathLike but BytesIO also works

    @classmethod
    def transform(cls, example: dict[str, Any]) -> float:
        return cls.get_duration(example)


class ImageColumn(MediaColumn):
    transform_column = IntColumn

    @staticmethod
    def get_width(example: dict[str, Any]) -> int:
        """Get image widths."""
        with io.BytesIO(example["bytes"]) as f:
            image = Image.open(f)
            return image.size[0]

    @staticmethod
    def get_shape(example: dict[str, Any]) -> tuple[int, int]:
        """Get image widths and heights."""
        with io.BytesIO(example["bytes"]) as f:
            image = Image.open(f)
            return image.size

    @classmethod
    def transform(cls, example: dict[str, Any]) -> int:
        return cls.get_width(example)


SupportedColumns = Union[
    ClassLabelColumn, IntColumn, FloatColumn, StringColumn, BoolColumn, ListColumn, AudioColumn, ImageColumn
]


def is_extension(feature: FeatureType) -> bool:
    """Check if a (possibly nested) feature is an arrow extension feature (Array2D, Array3D, Array4D, or Array5D)."""
    if isinstance(feature, dict):
        return any(is_extension(f) for f in feature.values())
    elif isinstance(feature, (list, tuple)):
        return any(is_extension(f) for f in feature)
    elif isinstance(feature, Sequence):
        return is_extension(feature.feature)
    else:
        return isinstance(feature, _ArrayXD)


def get_extension_features(features: dict[str, Any]) -> set[str]:
    """Return set of names of extension features (Array2D, Array3D, Array4D, or Array5D) within provided features."""
    features = Features.from_dict(features)
    return {feature_name for feature_name, feature in features.items() if is_extension(feature)}


def compute_descriptive_statistics_response(
    dataset: str,
    config: str,
    split: str,
    local_parquet_directory: Path,
    hf_token: Optional[str],
    parquet_revision: str,
    max_split_size_bytes: int,
    parquet_metadata_directory: StrPath,
) -> SplitDescriptiveStatisticsResponse:
    """
    Get the response of 'split-descriptive-statistics' for one specific split of a dataset from huggingface.co.
    Currently, integers, floats and ClassLabel features are supported.

    Args:
        dataset (`str`):
            Name of a dataset.
        config (`str`):
            Requested dataset configuration name.
        split (`str`):
            Requested dataset split.
        local_parquet_directory (`Path`):
            Path to a local directory where the dataset's parquet files are stored. We download these files locally
            because it enables fast querying and statistics computation.
        hf_token (`str`, *optional*):
            An app authentication token with read access to all the datasets.
        parquet_revision (`str`):
            The git revision (e.g. "refs/convert/parquet") from where to download the dataset's parquet files.
        max_split_size_bytes (`int`):
            If raw uncompressed split data is larger than this value, the statistics are computed
            only on the first parquet files, approximately up to this size, and the `partial` field will be set
            to `True` in the response.
        parquet_metadata_directory (`StrPath`):
            Path to directory on local shared storage containing parquet metadata files. Parquet metadata is needed
            to get uncompressed size of split files to determine the number of files to use if split is larger
            than `max_split_size_bytes`

    Raises:
        [~`libcommon.exceptions.PreviousStepFormatError`]:
            If the content of the previous step does not have the expected format.
        [~`libcommon.exceptions.ParquetResponseEmptyError`]:
            If response for `config-parquet-and-info` doesn't have any parquet files.
        [~`libcommon.exceptions.FeaturesResponseEmptyError`]:
            If response for `config-parquet-and-info` doesn't have features.
        [~`libcommon.exceptions.NoSupportedFeaturesError`]:
            If requested dataset doesn't have any supported for statistics computation features.
            Currently, floats, integers and ClassLabels are supported.
        [~`libcommon.exceptions.StatisticsComputationError`]:
            If there was some unexpected behaviour during statistics computation.

    Returns:
        `SplitDescriptiveStatisticsResponse`: An object with the statistics response for a requested split, per each
            numerical (int and float) or ClassLabel feature.
    """

    logging.info(f"compute 'split-descriptive-statistics' for {dataset=} {config=} {split=}")

    # get parquet urls and dataset_info
    config_parquet_metadata_step = "config-parquet-metadata"
    parquet_metadata_response = get_previous_step_or_raise(
        kind=config_parquet_metadata_step,
        dataset=dataset,
        config=config,
    )
    content_parquet_metadata = parquet_metadata_response["content"]
    try:
        split_parquet_files = [
            parquet_file
            for parquet_file in content_parquet_metadata["parquet_files_metadata"]
            if parquet_file["config"] == config and parquet_file["split"] == split
        ]
        features = content_parquet_metadata["features"]

    except KeyError as e:
        raise PreviousStepFormatError(
            f"Previous step '{config_parquet_metadata_step}' did not return the expected content", e
        ) from e

    if not split_parquet_files:
        raise ParquetResponseEmptyError("No parquet files found.")

    if not features:
        raise FeaturesResponseEmptyError("No features found.")

    num_parquet_files_to_process, num_bytes, num_rows = get_num_parquet_files_to_process(
        parquet_files=split_parquet_files,
        parquet_metadata_directory=parquet_metadata_directory,
        max_size_bytes=max_split_size_bytes,
    )
    partial_parquet_export = parquet_export_is_partial(split_parquet_files[0]["url"])
    partial = partial_parquet_export or (num_parquet_files_to_process < len(split_parquet_files))
    split_parquet_files = split_parquet_files[:num_parquet_files_to_process]

    # store data as local parquet files for fast querying
    logging.info(f"Downloading remote parquet files to a local directory {local_parquet_directory}. ")
    # For directories like "partial-train" for the file at "en/partial-train/0000.parquet" in the C4 dataset.
    # Note that "-" is forbidden for split names so it doesn't create directory names collisions.
    split_directory = extract_split_name_from_parquet_url(split_parquet_files[0]["url"])
    for parquet_file in split_parquet_files:
        download_file_from_hub(
            repo_type=REPO_TYPE,
            revision=parquet_revision,
            repo_id=dataset,
            filename=f"{config}/{split_directory}/{parquet_file['filename']}",
            local_dir=local_parquet_directory,
            hf_token=hf_token,
            cache_dir=local_parquet_directory,
            force_download=True,
            resume_download=False,
        )

    local_parquet_split_directory = Path(local_parquet_directory) / config / split_directory

    pq_split_dataset = pq.ParquetDataset(local_parquet_split_directory)
    num_examples = sum(fragment.metadata.num_rows for fragment in pq_split_dataset.fragments)
    split_extension_features = get_extension_features(features)
    features = {
        feature_name: feature
        for feature_name, feature in features.items()
        if feature_name not in split_extension_features
    }

    def _column_from_feature(
        dataset_feature_name: str, dataset_feature: Union[dict[str, Any], list[Any]]
    ) -> Optional[SupportedColumns]:
        if isinstance(dataset_feature, list) or (
            isinstance(dataset_feature, dict) and dataset_feature.get("_type") == "Sequence"
        ):
            first_parquet_file = local_parquet_split_directory / split_parquet_files[0]["filename"]
            feature_arrow_type = pq.read_schema(first_parquet_file).field(dataset_feature_name).type
            # Compute only if it's internally a List! because it can also be Struct, see
            # https://huggingface.co/docs/datasets/v2.18.0/en/package_reference/main_classes#datasets.Features
            if pa.types.is_list(feature_arrow_type) or pa.types.is_large_list(feature_arrow_type):
                return ListColumn(feature_name=dataset_feature_name, n_samples=num_examples)

        if isinstance(dataset_feature, dict):
            if dataset_feature.get("_type") == "ClassLabel":
                return ClassLabelColumn(
                    feature_name=dataset_feature_name, n_samples=num_examples, feature_dict=dataset_feature
                )

            if dataset_feature.get("_type") == "Audio":
                return AudioColumn(feature_name=dataset_feature_name, n_samples=num_examples)

            if dataset_feature.get("_type") == "Image":
                return ImageColumn(feature_name=dataset_feature_name, n_samples=num_examples)

            if dataset_feature.get("_type") == "Value":
                if dataset_feature.get("dtype") in INTEGER_DTYPES:
                    return IntColumn(feature_name=dataset_feature_name, n_samples=num_examples)

                if dataset_feature.get("dtype") in FLOAT_DTYPES:
                    return FloatColumn(feature_name=dataset_feature_name, n_samples=num_examples)

                if dataset_feature.get("dtype") in STRING_DTYPES:
                    return StringColumn(feature_name=dataset_feature_name, n_samples=num_examples)

                if dataset_feature.get("dtype") == "bool":
                    return BoolColumn(feature_name=dataset_feature_name, n_samples=num_examples)
        return None

    columns: list[SupportedColumns] = []
    all_stats: list[StatisticsPerColumnItem] = []
    for feature_name, feature in features.items():
        if (column := _column_from_feature(feature_name, feature)) is not None:
            columns.append(column)

    if not columns:
        raise NoSupportedFeaturesError(
            "No columns for statistics computation found. Currently supported feature types are: "
            f"{NUMERICAL_DTYPES}, {STRING_DTYPES}, ClassLabel, list/Sequence and bool. "
        )

    column_names_str = ", ".join([column.name for column in columns])
    column_counts = Counter([column.__class__.__name__ for column in columns])
    logging.info(
        f"Computing statistics for {len(columns)} columns: {column_names_str},"
        f"\nColumn types counts: {column_counts}. "
    )

    for column in columns:
        if isinstance(column, AudioColumn) or isinstance(column, ImageColumn):
            column_stats = column.compute_and_prepare_response(local_parquet_split_directory)
        else:
            try:
                if split_extension_features:
                    data = pl.DataFrame._from_arrow(
                        pq.read_table(local_parquet_split_directory, columns=[column.name])
                    )
                else:
                    data = pl.read_parquet(local_parquet_split_directory / "*.parquet", columns=[column.name])
            except Exception as error:
                raise PolarsParquetReadError(
                    f"Error reading parquet file(s) at {local_parquet_split_directory=}, columns=[{column.name}]: {error}",
                    error,
                )
            column_stats = column.compute_and_prepare_response(data)
        all_stats.append(column_stats)

    if not all_stats:
        raise NoSupportedFeaturesError(
            "No columns for statistics computation found. Currently supported feature types are: "
            f"{NUMERICAL_DTYPES}, {STRING_DTYPES}, ClassLabel, list/Sequence and bool. "
        )

    logging.info(f"Computing for {dataset=} {config=} {split=} finished. {len(all_stats)} columns processed. ")

    return SplitDescriptiveStatisticsResponse(
        num_examples=num_examples,
        statistics=sorted(all_stats, key=lambda x: x["column_name"]),
        partial=partial,
    )


class SplitDescriptiveStatisticsJobRunner(SplitJobRunnerWithCache):
    descriptive_statistics_config: DescriptiveStatisticsConfig

    def __init__(
        self,
        job_info: JobInfo,
        app_config: AppConfig,
        statistics_cache_directory: StrPath,
        parquet_metadata_directory: StrPath,
    ):
        super().__init__(
            job_info=job_info,
            app_config=app_config,
            cache_directory=Path(statistics_cache_directory),
        )
        self.descriptive_statistics_config = app_config.descriptive_statistics
        self.parquet_metadata_directory = parquet_metadata_directory

    @staticmethod
    def get_job_type() -> str:
        return "split-descriptive-statistics"

    def compute(self) -> CompleteJobResult:
        if self.cache_subdirectory is None:
            raise CacheDirectoryNotInitializedError("Cache directory has not been initialized.")
        return CompleteJobResult(
            compute_descriptive_statistics_response(
                dataset=self.dataset,
                config=self.config,
                split=self.split,
                local_parquet_directory=self.cache_subdirectory,
                hf_token=self.app_config.common.hf_token,
                parquet_revision=self.descriptive_statistics_config.parquet_revision,
                max_split_size_bytes=self.descriptive_statistics_config.max_split_size_bytes,
                parquet_metadata_directory=self.parquet_metadata_directory,
            )
        )<|MERGE_RESOLUTION|>--- conflicted
+++ resolved
@@ -600,18 +600,9 @@
         raise NotImplementedError
 
     @classmethod
-<<<<<<< HEAD
     def compute_transformed_data(
         cls, parquet_directory: Path, column_name: str, transform_func: Callable[[Any], Any]
     ) -> list[Any]:
-=======
-    def _compute_statistics(
-        cls,
-        parquet_directory: Path,
-        column_name: str,
-        n_samples: int,
-    ) -> SupportedStatistics:
->>>>>>> 7209bbca
         parquet_files = list(parquet_directory.glob("*.parquet"))
         transformed_values = []
         for filename in parquet_files:
