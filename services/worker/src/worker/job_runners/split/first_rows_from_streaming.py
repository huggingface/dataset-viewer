# SPDX-License-Identifier: Apache-2.0
# Copyright 2022 The HuggingFace Authors.

import logging
from pathlib import Path
from typing import List, Optional, Union

from datasets import (
    Audio,
    DownloadConfig,
    Features,
    Image,
    IterableDataset,
    get_dataset_config_info,
    load_dataset,
)
from libcommon.constants import (
    PROCESSING_STEP_SPLIT_FIRST_ROWS_FROM_PARQUET_VERSION,
    PROCESSING_STEP_SPLIT_FIRST_ROWS_FROM_STREAMING_VERSION,
)
from libcommon.exceptions import (
    FeaturesError,
    InfoError,
    RowsPostProcessingError,
    TooBigContentError,
    TooManyColumnsError,
)
from libcommon.processing_graph import ProcessingStep
from libcommon.storage import StrPath
from libcommon.utils import JobInfo, Row
from libcommon.viewer_utils.features import get_cell_value, to_features_list

from worker.config import AppConfig, FirstRowsConfig
from worker.dtos import CompleteJobResult, JobRunnerInfo, SplitFirstRowsResponse
from worker.job_runners.split.split_job_runner import SplitJobRunnerWithDatasetsCache
from worker.utils import (
    check_split_exists,
    create_truncated_row_items,
    get_json_size,
    get_rows_or_raise,
)


def transform_rows(
    dataset: str,
    config: str,
    split: str,
    rows: List[Row],
    features: Features,
    assets_base_url: str,
    assets_directory: StrPath,
) -> List[Row]:
    return [
        {
            featureName: get_cell_value(
                dataset=dataset,
                config=config,
                split=split,
                row_idx=row_idx,
                cell=row[featureName] if featureName in row else None,
                featureName=featureName,
                fieldType=fieldType,
                assets_base_url=assets_base_url,
                assets_directory=assets_directory,
            )
            for (featureName, fieldType) in features.items()
        }
        for row_idx, row in enumerate(rows)
    ]


def compute_first_rows_response(
    dataset: str,
    config: str,
    split: str,
    assets_base_url: str,
    hf_token: Optional[str],
    min_cell_bytes: int,
    rows_max_bytes: int,
    rows_max_number: int,
    rows_min_number: int,
    columns_max_number: int,
    assets_directory: StrPath,
    max_size_fallback: Optional[int] = None,
) -> SplitFirstRowsResponse:
    """
    Get the response of /first-rows for one specific split of a dataset from huggingface.co.
    Dataset can be private or gated if you pass an acceptable token.

    It is assumed that the dataset exist and can be accessed using the token.

    Args:
        dataset (`str`):
            A namespace (user or an organization) and a repo name separated
            by a `/`.
        config (`str`):
            A configuration name.
        split (`str`):
            A split name.
        assets_base_url (`str`):
            The base url of the assets.
        hf_endpoint (`str`):
            The Hub endpoint (for example: "https://huggingface.co")
        hf_token (`str` or `None`):
            An authentication token (See https://huggingface.co/settings/token)
        max_size_fallback (`int` or `None`): **DEPRECATED**
            The maximum number of bytes of the split to fallback to normal mode if the streaming mode fails.
            This argument is now hard-coded to 100MB, and will be removed in a future version.
        rows_max_bytes (`int`):
            The maximum number of bytes of the response (else, the response is truncated).
        rows_max_number (`int`):
            The maximum number of rows of the response.
        rows_min_number (`int`):
            The minimum number of rows of the response.
        columns_max_number (`int`):
            The maximum number of columns supported.
        assets_directory (`str` or `pathlib.Path`):
            The directory where the assets are stored.
    Returns:
        [`SplitFirstRowsResponse`]: The list of first rows of the split.
    Raises the following errors:
        - [`libcommon.exceptions.SplitNotFoundError`]
          If the split does not exist in the dataset.
        - [`libcommon.exceptions.InfoError`]
          If the config info could not be obtained using the datasets library.
        - [`libcommon.exceptions.FeaturesError`]
          If the split features could not be obtained using the datasets library.
        - [`libcommon.exceptions.RowsPostProcessingError`]
          If the post-processing of the split rows failed, e.g. while saving the images or audio files to the assets.
        - [`libcommon.exceptions.TooManyColumnsError`]
          If the number of columns (features) exceeds the maximum supported number of columns.
        - [`libcommon.exceptions.TooBigContentError`]
          If the first rows content exceeds the maximum supported size of bytes.
        - [`libcommon.simple_cache.CachedArtifactError`]
          If the previous step gave an error.
        - [`libcommon.exceptions.PreviousStepFormatError`]
          If the content of the previous step has not the expected format
        - [`libcommon.exceptions.StreamingRowsError`]
          If the split rows could not be obtained using the datasets library in streaming mode.
        - [`libcommon.exceptions.NormalRowsError`]
          If the split rows could not be obtained using the datasets library in normal mode.
    """
    logging.info(f"get first-rows for dataset={dataset} config={config} split={split}")
    token: Union[bool, str, None] = hf_token if hf_token is not None else False
    # first ensure the tuple (dataset, config, split) exists on the Hub
    check_split_exists(dataset=dataset, config=config, split=split)
    # get the features
    try:
        info = get_dataset_config_info(
            path=dataset,
            config_name=config,
<<<<<<< HEAD
            token=token,
=======
            download_config=DownloadConfig(token=hf_token),
>>>>>>> e3f13718
        )
    except Exception as err:
        raise InfoError(
            f"The info cannot be fetched for the config '{config}' of the dataset.",
            cause=err,
        ) from err
    if not info.features:
        try:
            # https://github.com/huggingface/datasets/blob/f5826eff9b06ab10dba1adfa52543341ef1e6009/src/datasets/iterable_dataset.py#L1255
            iterable_dataset = load_dataset(
                path=dataset,
                name=config,
                split=split,
                streaming=True,
<<<<<<< HEAD
                token=token,
=======
                download_config=DownloadConfig(token=hf_token),
                use_auth_token=use_auth_token,
>>>>>>> e3f13718
            )
            if not isinstance(iterable_dataset, IterableDataset):
                raise TypeError("load_dataset should return an IterableDataset.")
            iterable_dataset = iterable_dataset._resolve_features()
            if not isinstance(iterable_dataset, IterableDataset):
                raise TypeError("load_dataset should return an IterableDataset.")
            features = iterable_dataset.features
        except Exception as err:
            raise FeaturesError(
                (
                    f"Cannot extract the features (columns) for the split '{split}' of the config '{config}' of the"
                    " dataset."
                ),
                cause=err,
            ) from err
    else:
        features = info.features

    if features and len(features) > columns_max_number:
        raise TooManyColumnsError(
            f"The number of columns ({len(features)}) exceeds the maximum supported number of columns"
            f" ({columns_max_number}). This is a current limitation of the datasets viewer. You can reduce the number"
            " of columns if you want the viewer to work."
        )

    # validate size of response without the rows
    features_list = to_features_list(features=features)
    response_features_only: SplitFirstRowsResponse = {
        "dataset": dataset,
        "config": config,
        "split": split,
        "features": features_list,
        "rows": [],
    }

    surrounding_json_size = get_json_size(response_features_only)
    if surrounding_json_size > rows_max_bytes:
        raise TooBigContentError(
            f"The size of the content of the first rows ({surrounding_json_size} B) exceeds the maximum"
            f" supported size ({rows_max_bytes} B) even after truncation. Please report the issue."
        )

    # get the rows
    rows_content = get_rows_or_raise(
        dataset=dataset,
        config=config,
        split=split,
        info=info,
        max_size_fallback=max_size_fallback,
        rows_max_number=rows_max_number,
        token=token,
    )
    rows = rows_content["rows"]

    # transform the rows, if needed (e.g. save the images or audio to the assets, and return their URL)
    try:
        transformed_rows = transform_rows(
            dataset=dataset,
            config=config,
            split=split,
            rows=rows,
            features=features,
            assets_base_url=assets_base_url,
            assets_directory=assets_directory,
        )
    except Exception as err:
        raise RowsPostProcessingError(
            "Server error while post-processing the split rows. Please report the issue.",
            cause=err,
        ) from err

    # truncate the rows to fit within the restrictions, and prepare them as RowItems
    columns_to_keep_untruncated = [col for col, feature in features.items() if isinstance(feature, (Image, Audio))]
    row_items = create_truncated_row_items(
        rows=transformed_rows,
        min_cell_bytes=min_cell_bytes,
        rows_max_bytes=rows_max_bytes - surrounding_json_size,
        rows_min_number=rows_min_number,
        columns_to_keep_untruncated=columns_to_keep_untruncated,
    )

    response = response_features_only
    response["rows"] = row_items

    # return the response
    return response


class SplitFirstRowsFromStreamingJobRunner(SplitJobRunnerWithDatasetsCache):
    assets_directory: StrPath
    first_rows_config: FirstRowsConfig

    @staticmethod
    def get_job_type() -> str:
        return "split-first-rows-from-streaming"

    @staticmethod
    def get_job_runner_version() -> int:
        return PROCESSING_STEP_SPLIT_FIRST_ROWS_FROM_STREAMING_VERSION

    @staticmethod
    def get_parallel_job_runner() -> JobRunnerInfo:
        return JobRunnerInfo(
            job_runner_version=PROCESSING_STEP_SPLIT_FIRST_ROWS_FROM_PARQUET_VERSION,
            job_type="split-first-rows-from-parquet",
        )

    def __init__(
        self,
        job_info: JobInfo,
        app_config: AppConfig,
        processing_step: ProcessingStep,
        hf_datasets_cache: Path,
        assets_directory: StrPath,
    ) -> None:
        super().__init__(
            job_info=job_info,
            app_config=app_config,
            processing_step=processing_step,
            hf_datasets_cache=hf_datasets_cache,
        )
        self.first_rows_config = app_config.first_rows
        self.assets_directory = assets_directory
        self.assets_base_url = app_config.assets.base_url

    def compute(self) -> CompleteJobResult:
        return CompleteJobResult(
            compute_first_rows_response(
                dataset=self.dataset,
                config=self.config,
                split=self.split,
                assets_base_url=self.assets_base_url,
                assets_directory=self.assets_directory,
                hf_token=self.app_config.common.hf_token,
                min_cell_bytes=self.first_rows_config.min_cell_bytes,
                rows_max_bytes=self.first_rows_config.max_bytes,
                rows_max_number=self.first_rows_config.max_number,
                rows_min_number=self.first_rows_config.min_number,
                columns_max_number=self.first_rows_config.columns_max_number,
            )
        )<|MERGE_RESOLUTION|>--- conflicted
+++ resolved
@@ -149,11 +149,7 @@
         info = get_dataset_config_info(
             path=dataset,
             config_name=config,
-<<<<<<< HEAD
-            token=token,
-=======
             download_config=DownloadConfig(token=hf_token),
->>>>>>> e3f13718
         )
     except Exception as err:
         raise InfoError(
@@ -168,12 +164,8 @@
                 name=config,
                 split=split,
                 streaming=True,
-<<<<<<< HEAD
+                download_config=DownloadConfig(token=hf_token),
                 token=token,
-=======
-                download_config=DownloadConfig(token=hf_token),
-                use_auth_token=use_auth_token,
->>>>>>> e3f13718
             )
             if not isinstance(iterable_dataset, IterableDataset):
                 raise TypeError("load_dataset should return an IterableDataset.")
