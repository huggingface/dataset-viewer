# SPDX-License-Identifier: Apache-2.0
# Copyright 2023 The HuggingFace Authors.

import logging

from libcommon.exceptions import PreviousStepFormatError
from libcommon.simple_cache import CachedArtifactNotFoundError, get_previous_step_or_raise

from worker.dtos import (
    CompatibleLibrary,
<<<<<<< HEAD
    DatasetFormat,
    DatasetHubCacheResponse,
    DatasetLibrary,
=======
    DatasetHubCacheResponse,
    DatasetLibrary,
    DatasetModality,
>>>>>>> dd2a8156
    DatasetTag,
    JobResult,
)
from worker.job_runners.dataset.dataset_job_runner import DatasetJobRunner


def compute_hub_cache_response(dataset: str) -> tuple[DatasetHubCacheResponse, float]:
    """
    Get the content of a 'dataset-hub-cache' SSE for one specific dataset on huggingface.co.

    Its purpose is specific to the Hub, and we won't ensure backward compatibility for this step.
    It provides information about:
    - the capabilities of the dataset: preview and viewer
    - the number of rows and if the dataset is partial

    Args:
        dataset (`str`):
            A namespace (user or an organization) and a repo name separated
            by a `/`.
    Returns:
        `tuple[DatasetHubCacheResponse, float]`: The response and the progress.
    """
    logging.info(f"compute 'dataset-hub-cache' for {dataset=}")

    is_valid_response = get_previous_step_or_raise(kind="dataset-is-valid", dataset=dataset)
    content = is_valid_response["content"]
    if (
        "preview" not in content
        or not isinstance(content["preview"], bool)
        or "viewer" not in content
        or not isinstance(content["viewer"], bool)
    ):
        raise PreviousStepFormatError(
            "Previous step 'dataset-is-valid' did not return the expected content: 'preview', 'viewer' or 'progress'."
        )
    preview = content["preview"]
    viewer = content["viewer"]
    is_valid_progress = is_valid_response["progress"]

    size_response = get_previous_step_or_raise(kind="dataset-size", dataset=dataset)
    content = size_response["content"]
    if (
        "partial" not in content
        or not isinstance(content["partial"], bool)
        or "size" not in content
        or "dataset" not in content["size"]
        or "num_rows" not in content["size"]["dataset"]
        or not isinstance(content["size"]["dataset"]["num_rows"], int)
    ):
        raise PreviousStepFormatError(
            "Previous step 'dataset-size' did not return the expected content: 'partial' or 'size.dataset.num_rows'."
        )

    partial = content["partial"]
    num_rows = content["size"]["dataset"]["num_rows"]
    size_progress = size_response["progress"]

    progress = min((p for p in [is_valid_progress, size_progress] if p is not None), default=0.0)

    tags: list[DatasetTag] = []
    libraries: list[DatasetLibrary] = []
<<<<<<< HEAD
    formats: list[DatasetFormat] = []
=======
    modalities: list[DatasetModality] = []
>>>>>>> dd2a8156
    try:
        compatible_libraries_response = get_previous_step_or_raise(
            kind="dataset-compatible-libraries", dataset=dataset
        )
        tags = compatible_libraries_response["content"]["tags"]
        compatible_libraries: list[CompatibleLibrary] = compatible_libraries_response["content"]["libraries"]
        libraries = [compatible_library["library"] for compatible_library in compatible_libraries]
        formats = compatible_libraries_response["content"].get("formats", [])
    except CachedArtifactNotFoundError:
        logging.info(f"Missing 'dataset-compatible-libraries' response for {dataset=}")
    except KeyError:
        raise PreviousStepFormatError(
            "Previous step 'dataset-compatible-libraries' did not return the expected content: 'tags', 'libraries'."
        )

    try:
        modalities_response = get_previous_step_or_raise(kind="dataset-modalities", dataset=dataset)
        modalities = modalities_response["content"]["modalities"]
    except CachedArtifactNotFoundError:
        logging.info(f"Missing 'dataset-modalities' response for {dataset=}")
    except KeyError:
        raise PreviousStepFormatError(
            "Previous step 'dataset-modalities' did not return the expected content: 'modalities'."
        )

    return (
        DatasetHubCacheResponse(
            preview=preview,
            viewer=viewer,
            partial=partial,
            num_rows=num_rows,
            tags=tags,
            libraries=libraries,
<<<<<<< HEAD
            formats=formats,
=======
            modalities=modalities,
>>>>>>> dd2a8156
        ),
        progress,
    )


class DatasetHubCacheJobRunner(DatasetJobRunner):
    @staticmethod
    def get_job_type() -> str:
        return "dataset-hub-cache"

    def compute(self) -> JobResult:
        response_content, progress = compute_hub_cache_response(dataset=self.dataset)
        return JobResult(response_content, progress=progress)<|MERGE_RESOLUTION|>--- conflicted
+++ resolved
@@ -8,15 +8,10 @@
 
 from worker.dtos import (
     CompatibleLibrary,
-<<<<<<< HEAD
     DatasetFormat,
     DatasetHubCacheResponse,
     DatasetLibrary,
-=======
-    DatasetHubCacheResponse,
-    DatasetLibrary,
     DatasetModality,
->>>>>>> dd2a8156
     DatasetTag,
     JobResult,
 )
@@ -78,11 +73,8 @@
 
     tags: list[DatasetTag] = []
     libraries: list[DatasetLibrary] = []
-<<<<<<< HEAD
     formats: list[DatasetFormat] = []
-=======
     modalities: list[DatasetModality] = []
->>>>>>> dd2a8156
     try:
         compatible_libraries_response = get_previous_step_or_raise(
             kind="dataset-compatible-libraries", dataset=dataset
@@ -116,11 +108,8 @@
             num_rows=num_rows,
             tags=tags,
             libraries=libraries,
-<<<<<<< HEAD
             formats=formats,
-=======
             modalities=modalities,
->>>>>>> dd2a8156
         ),
         progress,
     )
