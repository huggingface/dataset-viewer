# SPDX-License-Identifier: Apache-2.0
# Copyright 2022 The HuggingFace Authors.

from dataclasses import dataclass, field
from typing import List, Optional

from environs import Env
from libcommon.config import (
    AssetsConfig,
    CacheConfig,
    CommonConfig,
    DuckDbIndexConfig,
    LogConfig,
    ParquetMetadataConfig,
    ProcessingGraphConfig,
    QueueConfig,
)

WORKER_CONTENT_MAX_BYTES = 10_000_000
WORKER_ENDPOINT = "/config-names"
WORKER_HEARTBEAT_INTERVAL_SECONDS = 60
WORKER_KILL_LONG_JOB_INTERVAL_SECONDS = 60
WORKER_KILL_ZOMBIES_INTERVAL_SECONDS = 10 * 60
WORKER_MAX_DISK_USAGE_PCT = 90
WORKER_MAX_JOB_DURATION_SECONDS = 20 * 60
WORKER_MAX_LOAD_PCT = 70
WORKER_MAX_MEMORY_PCT = 80
WORKER_MAX_MISSING_HEARTBEATS = 5
WORKER_SLEEP_SECONDS = 15
WORKER_STATE_FILE_PATH = None


def get_empty_str_list() -> List[str]:
    return []


@dataclass(frozen=True)
class WorkerConfig:
    content_max_bytes: int = WORKER_CONTENT_MAX_BYTES
    heartbeat_interval_seconds: float = WORKER_HEARTBEAT_INTERVAL_SECONDS
    job_types_blocked: list[str] = field(default_factory=get_empty_str_list)
    job_types_only: list[str] = field(default_factory=get_empty_str_list)
    kill_long_job_interval_seconds: float = WORKER_KILL_LONG_JOB_INTERVAL_SECONDS
    kill_zombies_interval_seconds: float = WORKER_KILL_ZOMBIES_INTERVAL_SECONDS
    max_disk_usage_pct: int = WORKER_MAX_DISK_USAGE_PCT
    max_job_duration_seconds: float = WORKER_MAX_JOB_DURATION_SECONDS
    max_load_pct: int = WORKER_MAX_LOAD_PCT
    max_memory_pct: int = WORKER_MAX_MEMORY_PCT
    max_missing_heartbeats: int = WORKER_MAX_MISSING_HEARTBEATS
    sleep_seconds: float = WORKER_SLEEP_SECONDS
    state_file_path: Optional[str] = WORKER_STATE_FILE_PATH
    storage_paths: List[str] = field(default_factory=get_empty_str_list)

    @classmethod
    def from_env(cls) -> "WorkerConfig":
        env = Env(expand_vars=True)
        with env.prefixed("WORKER_"):
            return cls(
                content_max_bytes=env.int(name="CONTENT_MAX_BYTES", default=WORKER_CONTENT_MAX_BYTES),
                heartbeat_interval_seconds=env.float(
                    name="HEARTBEAT_INTERVAL_SECONDS", default=WORKER_HEARTBEAT_INTERVAL_SECONDS
                ),
                job_types_blocked=env.list(name="JOB_TYPES_BLOCKED", default=get_empty_str_list()),
                job_types_only=env.list(name="JOB_TYPES_ONLY", default=get_empty_str_list()),
                kill_long_job_interval_seconds=env.float(
                    name="KILL_LONG_JOB_INTERVAL_SECONDS", default=WORKER_KILL_LONG_JOB_INTERVAL_SECONDS
                ),
                kill_zombies_interval_seconds=env.float(
                    name="KILL_ZOMBIES_INTERVAL_SECONDS", default=WORKER_KILL_ZOMBIES_INTERVAL_SECONDS
                ),
                max_disk_usage_pct=env.int(name="MAX_DISK_USAGE_PCT", default=WORKER_MAX_DISK_USAGE_PCT),
                max_job_duration_seconds=env.float(
                    name="MAX_JOB_DURATION_SECONDS", default=WORKER_MAX_JOB_DURATION_SECONDS
                ),
                max_load_pct=env.int(name="MAX_LOAD_PCT", default=WORKER_MAX_LOAD_PCT),
                max_memory_pct=env.int(name="MAX_MEMORY_PCT", default=WORKER_MAX_MEMORY_PCT),
                max_missing_heartbeats=env.int(name="MAX_MISSING_HEARTBEATS", default=WORKER_MAX_MISSING_HEARTBEATS),
                sleep_seconds=env.float(name="SLEEP_SECONDS", default=WORKER_SLEEP_SECONDS),
                state_file_path=env.str(
                    name="STATE_FILE_PATH", default=WORKER_STATE_FILE_PATH
                ),  # this environment variable is not expected to be set explicitly, it's set by the worker executor
                storage_paths=env.list(name="STORAGE_PATHS", default=get_empty_str_list()),
            )


DATASETS_BASED_HF_DATASETS_CACHE = None


@dataclass(frozen=True)
class DatasetsBasedConfig:
    hf_datasets_cache: Optional[str] = DATASETS_BASED_HF_DATASETS_CACHE

    @classmethod
    def from_env(cls) -> "DatasetsBasedConfig":
        env = Env(expand_vars=True)
        with env.prefixed("DATASETS_BASED_"):
            return cls(
                hf_datasets_cache=env.str(name="HF_DATASETS_CACHE", default=DATASETS_BASED_HF_DATASETS_CACHE),
            )


FIRST_ROWS_CELL_MIN_BYTES = 100
FIRST_ROWS_COLUMNS_MAX_NUMBER = 1_000
FIRST_ROWS_MAX_BYTES = 1_000_000
FIRST_ROWS_MAX_NUMBER = 100
FIRST_ROWS_MIN_NUMBER = 10


@dataclass(frozen=True)
class FirstRowsConfig:
    columns_max_number: int = FIRST_ROWS_COLUMNS_MAX_NUMBER
    max_bytes: int = FIRST_ROWS_MAX_BYTES
    max_number: int = FIRST_ROWS_MAX_NUMBER
    min_cell_bytes: int = FIRST_ROWS_CELL_MIN_BYTES
    min_number: int = FIRST_ROWS_MIN_NUMBER

    @classmethod
    def from_env(cls) -> "FirstRowsConfig":
        env = Env(expand_vars=True)
        with env.prefixed("FIRST_ROWS_"):
            return cls(
                columns_max_number=env.int(name="COLUMNS_MAX_NUMBER", default=FIRST_ROWS_COLUMNS_MAX_NUMBER),
                max_bytes=env.int(name="MAX_BYTES", default=FIRST_ROWS_MAX_BYTES),
                max_number=env.int(name="MAX_NUMBER", default=FIRST_ROWS_MAX_NUMBER),
                min_cell_bytes=env.int(name="CELL_MIN_BYTES", default=FIRST_ROWS_CELL_MIN_BYTES),
                min_number=env.int(name="MIN_NUMBER", default=FIRST_ROWS_MIN_NUMBER),
            )


OPT_IN_OUT_URLS_SCAN_COLUMNS_MAX_NUMBER = 10
OPT_IN_OUT_URLS_SCAN_MAX_CONCURRENT_REQUESTS_NUMBER = 100
OPT_IN_OUT_URLS_SCAN_MAX_REQUESTS_PER_SECOND = 50
OPT_IN_OUT_URLS_SCAN_ROWS_MAX_NUMBER = 100_000
OPT_IN_OUT_URLS_SCAN_SPAWNING_TOKEN = None
OPT_IN_OUT_URLS_SCAN_SPAWNING_URL = "https://opts-api.spawningaiapi.com/api/v2/query/urls"
OPT_IN_OUT_URLS_SCAN_URLS_NUMBER_PER_BATCH = 1000


@dataclass(frozen=True)
class OptInOutUrlsScanConfig:
    columns_max_number: int = FIRST_ROWS_COLUMNS_MAX_NUMBER
    max_concurrent_requests_number: int = OPT_IN_OUT_URLS_SCAN_MAX_CONCURRENT_REQUESTS_NUMBER
    max_requests_per_second: int = OPT_IN_OUT_URLS_SCAN_MAX_REQUESTS_PER_SECOND
    rows_max_number: int = OPT_IN_OUT_URLS_SCAN_ROWS_MAX_NUMBER
    spawning_token: Optional[str] = OPT_IN_OUT_URLS_SCAN_SPAWNING_TOKEN
    spawning_url: str = OPT_IN_OUT_URLS_SCAN_SPAWNING_URL
    urls_number_per_batch: int = OPT_IN_OUT_URLS_SCAN_URLS_NUMBER_PER_BATCH

    @classmethod
    def from_env(cls) -> "OptInOutUrlsScanConfig":
        env = Env(expand_vars=True)
        with env.prefixed("OPT_IN_OUT_URLS_SCAN_"):
            return cls(
                columns_max_number=env.int(name="COLUMNS_MAX_NUMBER", default=OPT_IN_OUT_URLS_SCAN_COLUMNS_MAX_NUMBER),
                max_concurrent_requests_number=env.int(
                    name="MAX_CONCURRENT_REQUESTS_NUMBER", default=OPT_IN_OUT_URLS_SCAN_MAX_CONCURRENT_REQUESTS_NUMBER
                ),
                max_requests_per_second=env.int(
                    name="MAX_REQUESTS_PER_SECOND", default=OPT_IN_OUT_URLS_SCAN_MAX_REQUESTS_PER_SECOND
                ),
                rows_max_number=env.int(name="ROWS_MAX_NUMBER", default=OPT_IN_OUT_URLS_SCAN_ROWS_MAX_NUMBER),
                spawning_token=env.str(name="SPAWNING_TOKEN", default=OPT_IN_OUT_URLS_SCAN_SPAWNING_TOKEN),
                spawning_url=env.str(name="SPAWNING_URL", default=OPT_IN_OUT_URLS_SCAN_SPAWNING_URL),
                urls_number_per_batch=env.int(
                    name="URLS_NUMBER_PER_BATCH", default=OPT_IN_OUT_URLS_SCAN_URLS_NUMBER_PER_BATCH
                ),
            )


PARQUET_AND_INFO_COMMIT_MESSAGE = "Update parquet files"
PARQUET_AND_INFO_COMMITTER_HF_TOKEN = None
PARQUET_AND_INFO_MAX_DATASET_SIZE = 100_000_000
PARQUET_AND_INFO_MAX_EXTERNAL_DATA_FILES = 10_000
PARQUET_AND_INFO_SOURCE_REVISION = "main"
PARQUET_AND_INFO_TARGET_REVISION = "refs/convert/parquet"
PARQUET_AND_INFO_URL_TEMPLATE = "/datasets/%s/resolve/%s/%s"


@dataclass(frozen=True)
class ParquetAndInfoConfig:
    blocked_datasets: List[str] = field(default_factory=get_empty_str_list)
    commit_message: str = PARQUET_AND_INFO_COMMIT_MESSAGE
    committer_hf_token: Optional[str] = PARQUET_AND_INFO_COMMITTER_HF_TOKEN
    max_dataset_size: int = PARQUET_AND_INFO_MAX_DATASET_SIZE
    max_external_data_files: int = PARQUET_AND_INFO_MAX_EXTERNAL_DATA_FILES
    source_revision: str = PARQUET_AND_INFO_SOURCE_REVISION
    supported_datasets: List[str] = field(default_factory=get_empty_str_list)
    target_revision: str = PARQUET_AND_INFO_TARGET_REVISION
    url_template: str = PARQUET_AND_INFO_URL_TEMPLATE

    @classmethod
    def from_env(cls) -> "ParquetAndInfoConfig":
        env = Env(expand_vars=True)
        with env.prefixed("PARQUET_AND_INFO_"):
            return cls(
                blocked_datasets=env.list(name="BLOCKED_DATASETS", default=get_empty_str_list()),
                commit_message=env.str(name="COMMIT_MESSAGE", default=PARQUET_AND_INFO_COMMIT_MESSAGE),
                committer_hf_token=env.str(name="COMMITTER_HF_TOKEN", default=PARQUET_AND_INFO_COMMITTER_HF_TOKEN),
                max_dataset_size=env.int(name="MAX_DATASET_SIZE", default=PARQUET_AND_INFO_MAX_DATASET_SIZE),
                source_revision=env.str(name="SOURCE_REVISION", default=PARQUET_AND_INFO_SOURCE_REVISION),
                supported_datasets=env.list(name="SUPPORTED_DATASETS", default=get_empty_str_list()),
                target_revision=env.str(name="TARGET_REVISION", default=PARQUET_AND_INFO_TARGET_REVISION),
                url_template=env.str(name="URL_TEMPLATE", default=PARQUET_AND_INFO_URL_TEMPLATE),
            )


DESCRIPTIVE_STATS_CACHE_DIRECTORY = None
DESCRIPTIVE_STATS_HISTOGRAM_NUM_BINS = 10
DESCRIPTIVE_STATS_MAX_PARQUET_SIZE_BYTES = 100_000_000


@dataclass(frozen=True)
class DescriptiveStatsConfig:
    cache_directory: Optional[str] = DESCRIPTIVE_STATS_CACHE_DIRECTORY
    histogram_num_bins: int = DESCRIPTIVE_STATS_HISTOGRAM_NUM_BINS
    max_parquet_size_bytes: int = DESCRIPTIVE_STATS_MAX_PARQUET_SIZE_BYTES

    @classmethod
    def from_env(cls) -> "DescriptiveStatsConfig":
        env = Env(expand_vars=True)
        with env.prefixed("DESCRIPTIVE_STATS_"):
            return cls(
                cache_directory=env.str(name="STORAGE_DIRECTORY", default=DESCRIPTIVE_STATS_CACHE_DIRECTORY),
                histogram_num_bins=env.int(
                    name="HISTOGRAM_NUM_BINS",
                    default=DESCRIPTIVE_STATS_HISTOGRAM_NUM_BINS,
                ),
                max_parquet_size_bytes=env.int(
                    name="MAX_PARQUET_SIZE_BYTES", default=DESCRIPTIVE_STATS_MAX_PARQUET_SIZE_BYTES
                ),
            )


NUMBA_CACHE_DIR: Optional[str] = None


@dataclass(frozen=True)
class NumbaConfig:
    path: Optional[str] = NUMBA_CACHE_DIR  # not documented

    @classmethod
    def from_env(cls) -> "NumbaConfig":
        env = Env(expand_vars=True)
        with env.prefixed("NUMBA_"):
            return cls(path=env.str(name="NUMBA_CACHE_DIR", default=NUMBA_CACHE_DIR))


CONFIG_NAMES_MAX_NUMBER = 3_000


@dataclass(frozen=True)
class ConfigNamesConfig:
    max_number: int = CONFIG_NAMES_MAX_NUMBER

    @classmethod
    def from_env(cls) -> "ConfigNamesConfig":
        env = Env(expand_vars=True)
        with env.prefixed("CONFIG_NAMES_"):
            return cls(
                max_number=env.int(name="MAX_NUMBER", default=CONFIG_NAMES_MAX_NUMBER),
            )


@dataclass(frozen=True)
class AppConfig:
    assets: AssetsConfig = field(default_factory=AssetsConfig)
    cache: CacheConfig = field(default_factory=CacheConfig)
    common: CommonConfig = field(default_factory=CommonConfig)
    config_names: ConfigNamesConfig = field(default_factory=ConfigNamesConfig)
    datasets_based: DatasetsBasedConfig = field(default_factory=DatasetsBasedConfig)
    first_rows: FirstRowsConfig = field(default_factory=FirstRowsConfig)
    log: LogConfig = field(default_factory=LogConfig)
    numba: NumbaConfig = field(default_factory=NumbaConfig)
    parquet_and_info: ParquetAndInfoConfig = field(default_factory=ParquetAndInfoConfig)
    processing_graph: ProcessingGraphConfig = field(default_factory=ProcessingGraphConfig)
    queue: QueueConfig = field(default_factory=QueueConfig)
    worker: WorkerConfig = field(default_factory=WorkerConfig)
    urls_scan: OptInOutUrlsScanConfig = field(default_factory=OptInOutUrlsScanConfig)
    parquet_metadata: ParquetMetadataConfig = field(default_factory=ParquetMetadataConfig)
<<<<<<< HEAD
    descriptive_stats: DescriptiveStatsConfig = field(default_factory=DescriptiveStatsConfig)
=======
    duckdb_index: DuckDbIndexConfig = field(default_factory=DuckDbIndexConfig)
>>>>>>> b988e218

    @classmethod
    def from_env(cls) -> "AppConfig":
        return cls(
            assets=AssetsConfig.from_env(),
            common=CommonConfig.from_env(),
            config_names=ConfigNamesConfig.from_env(),
            cache=CacheConfig.from_env(),
            datasets_based=DatasetsBasedConfig.from_env(),
            first_rows=FirstRowsConfig.from_env(),
            log=LogConfig.from_env(),
            numba=NumbaConfig.from_env(),
            parquet_and_info=ParquetAndInfoConfig.from_env(),
            processing_graph=ProcessingGraphConfig.from_env(),
            queue=QueueConfig.from_env(),
            worker=WorkerConfig.from_env(),
            urls_scan=OptInOutUrlsScanConfig.from_env(),
            parquet_metadata=ParquetMetadataConfig.from_env(),
<<<<<<< HEAD
            descriptive_stats=DescriptiveStatsConfig.from_env(),
=======
            duckdb_index=DuckDbIndexConfig.from_env(),
>>>>>>> b988e218
        )<|MERGE_RESOLUTION|>--- conflicted
+++ resolved
@@ -277,11 +277,8 @@
     worker: WorkerConfig = field(default_factory=WorkerConfig)
     urls_scan: OptInOutUrlsScanConfig = field(default_factory=OptInOutUrlsScanConfig)
     parquet_metadata: ParquetMetadataConfig = field(default_factory=ParquetMetadataConfig)
-<<<<<<< HEAD
+    duckdb_index: DuckDbIndexConfig = field(default_factory=DuckDbIndexConfig)
     descriptive_stats: DescriptiveStatsConfig = field(default_factory=DescriptiveStatsConfig)
-=======
-    duckdb_index: DuckDbIndexConfig = field(default_factory=DuckDbIndexConfig)
->>>>>>> b988e218
 
     @classmethod
     def from_env(cls) -> "AppConfig":
@@ -300,9 +297,6 @@
             worker=WorkerConfig.from_env(),
             urls_scan=OptInOutUrlsScanConfig.from_env(),
             parquet_metadata=ParquetMetadataConfig.from_env(),
-<<<<<<< HEAD
+            duckdb_index=DuckDbIndexConfig.from_env(),
             descriptive_stats=DescriptiveStatsConfig.from_env(),
-=======
-            duckdb_index=DuckDbIndexConfig.from_env(),
->>>>>>> b988e218
         )