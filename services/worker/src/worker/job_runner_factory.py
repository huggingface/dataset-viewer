# SPDX-License-Identifier: Apache-2.0
# Copyright 2022 The HuggingFace Authors.

from abc import ABC, abstractmethod
from dataclasses import dataclass
from pathlib import Path

from libcommon.processing_graph import ProcessingGraph
from libcommon.storage import StrPath
from libcommon.utils import JobInfo

from worker.config import AppConfig
from worker.job_runner import JobRunner
from worker.job_runners.config.info import ConfigInfoJobRunner
from worker.job_runners.config.opt_in_out_urls_count import (
    ConfigOptInOutUrlsCountJobRunner,
)
from worker.job_runners.config.parquet import ConfigParquetJobRunner
from worker.job_runners.config.parquet_and_info import ConfigParquetAndInfoJobRunner
from worker.job_runners.config.parquet_metadata import ConfigParquetMetadataJobRunner
from worker.job_runners.config.size import ConfigSizeJobRunner
from worker.job_runners.config.split_names_from_info import (
    ConfigSplitNamesFromInfoJobRunner,
)
from worker.job_runners.config.split_names_from_streaming import (
    ConfigSplitNamesFromStreamingJobRunner,
)
from worker.job_runners.dataset.config_names import DatasetConfigNamesJobRunner
from worker.job_runners.dataset.info import DatasetInfoJobRunner
from worker.job_runners.dataset.is_valid import DatasetIsValidJobRunner
from worker.job_runners.dataset.opt_in_out_urls_count import (
    DatasetOptInOutUrlsCountJobRunner,
)
from worker.job_runners.dataset.parquet import DatasetParquetJobRunner
from worker.job_runners.dataset.size import DatasetSizeJobRunner
from worker.job_runners.dataset.split_names import DatasetSplitNamesJobRunner
<<<<<<< HEAD
from worker.job_runners.split.descriptive_stats import SplitDescriptiveStatsJobRunner
=======
from worker.job_runners.split.duckdb_index import SplitDuckDbIndexJobRunner
>>>>>>> b988e218
from worker.job_runners.split.first_rows_from_parquet import (
    SplitFirstRowsFromParquetJobRunner,
)
from worker.job_runners.split.first_rows_from_streaming import (
    SplitFirstRowsFromStreamingJobRunner,
)
from worker.job_runners.split.image_url_columns import SplitImageUrlColumnsJobRunner
from worker.job_runners.split.opt_in_out_urls_count import (
    SplitOptInOutUrlsCountJobRunner,
)
from worker.job_runners.split.opt_in_out_urls_scan_from_streaming import (
    SplitOptInOutUrlsScanJobRunner,
)


class BaseJobRunnerFactory(ABC):
    """
    Base class for job runner factories. A job runner factory is a class that creates a job runner.

    It cannot be instantiated directly, but must be subclassed.

    Note that this class is only implemented once in the code, but we need it for the tests.
    """

    def create_job_runner(self, job_info: JobInfo) -> JobRunner:
        return self._create_job_runner(job_info=job_info)

    @abstractmethod
    def _create_job_runner(self, job_info: JobInfo) -> JobRunner:
        pass


@dataclass
class JobRunnerFactory(BaseJobRunnerFactory):
    app_config: AppConfig
    processing_graph: ProcessingGraph
    hf_datasets_cache: Path
    assets_directory: StrPath
    parquet_metadata_directory: StrPath
<<<<<<< HEAD
    stats_cache_directory: StrPath
=======
    duckdb_index_cache_directory: StrPath
>>>>>>> b988e218

    def _create_job_runner(self, job_info: JobInfo) -> JobRunner:
        job_type = job_info["type"]
        try:
            processing_step = self.processing_graph.get_processing_step_by_job_type(job_type)
        except ValueError as e:
            raise ValueError(
                f"Unsupported job type: '{job_type}'. The job types declared in the processing graph are:"
                f" {[processing_step.job_type for processing_step in self.processing_graph.get_processing_steps()]}"
            ) from e
        if job_type == DatasetConfigNamesJobRunner.get_job_type():
            return DatasetConfigNamesJobRunner(
                job_info=job_info,
                app_config=self.app_config,
                processing_step=processing_step,
                hf_datasets_cache=self.hf_datasets_cache,
            )
        if job_type == ConfigSplitNamesFromStreamingJobRunner.get_job_type():
            return ConfigSplitNamesFromStreamingJobRunner(
                job_info=job_info,
                app_config=self.app_config,
                processing_step=processing_step,
                hf_datasets_cache=self.hf_datasets_cache,
            )
        if job_type == SplitFirstRowsFromStreamingJobRunner.get_job_type():
            return SplitFirstRowsFromStreamingJobRunner(
                job_info=job_info,
                app_config=self.app_config,
                processing_step=processing_step,
                hf_datasets_cache=self.hf_datasets_cache,
                assets_directory=self.assets_directory,
            )
        if job_type == ConfigParquetAndInfoJobRunner.get_job_type():
            return ConfigParquetAndInfoJobRunner(
                job_info=job_info,
                app_config=self.app_config,
                processing_step=processing_step,
                hf_datasets_cache=self.hf_datasets_cache,
            )
        if job_type == ConfigParquetJobRunner.get_job_type():
            return ConfigParquetJobRunner(
                job_info=job_info,
                app_config=self.app_config,
                processing_step=processing_step,
            )
        if job_type == ConfigParquetMetadataJobRunner.get_job_type():
            return ConfigParquetMetadataJobRunner(
                job_info=job_info,
                app_config=self.app_config,
                processing_step=processing_step,
                parquet_metadata_directory=self.parquet_metadata_directory,
            )
        if job_type == DatasetParquetJobRunner.get_job_type():
            return DatasetParquetJobRunner(
                job_info=job_info,
                app_config=self.app_config,
                processing_step=processing_step,
            )
        if job_type == DatasetInfoJobRunner.get_job_type():
            return DatasetInfoJobRunner(
                job_info=job_info,
                app_config=self.app_config,
                processing_step=processing_step,
            )
        if job_type == ConfigInfoJobRunner.get_job_type():
            return ConfigInfoJobRunner(
                job_info=job_info,
                app_config=self.app_config,
                processing_step=processing_step,
            )
        if job_type == DatasetSizeJobRunner.get_job_type():
            return DatasetSizeJobRunner(
                job_info=job_info,
                app_config=self.app_config,
                processing_step=processing_step,
            )
        if job_type == ConfigSizeJobRunner.get_job_type():
            return ConfigSizeJobRunner(
                job_info=job_info,
                app_config=self.app_config,
                processing_step=processing_step,
            )
        if job_type == ConfigSplitNamesFromInfoJobRunner.get_job_type():
            return ConfigSplitNamesFromInfoJobRunner(
                job_info=job_info,
                app_config=self.app_config,
                processing_step=processing_step,
            )
        if job_type == DatasetSplitNamesJobRunner.get_job_type():
            return DatasetSplitNamesJobRunner(
                job_info=job_info,
                processing_step=processing_step,
                app_config=self.app_config,
            )
        if job_type == SplitFirstRowsFromParquetJobRunner.get_job_type():
            return SplitFirstRowsFromParquetJobRunner(
                job_info=job_info,
                app_config=self.app_config,
                processing_step=processing_step,
                processing_graph=self.processing_graph,
                assets_directory=self.assets_directory,
                parquet_metadata_directory=self.parquet_metadata_directory,
            )
        if job_type == DatasetIsValidJobRunner.get_job_type():
            return DatasetIsValidJobRunner(
                job_info=job_info,
                processing_step=processing_step,
                app_config=self.app_config,
            )
        if job_type == SplitImageUrlColumnsJobRunner.get_job_type():
            return SplitImageUrlColumnsJobRunner(
                job_info=job_info,
                app_config=self.app_config,
                processing_step=processing_step,
            )
        if job_type == SplitOptInOutUrlsScanJobRunner.get_job_type():
            return SplitOptInOutUrlsScanJobRunner(
                job_info=job_info,
                app_config=self.app_config,
                processing_step=processing_step,
                hf_datasets_cache=self.hf_datasets_cache,
            )
        if job_type == ConfigOptInOutUrlsCountJobRunner.get_job_type():
            return ConfigOptInOutUrlsCountJobRunner(
                job_info=job_info,
                app_config=self.app_config,
                processing_step=processing_step,
            )
        if job_type == DatasetOptInOutUrlsCountJobRunner.get_job_type():
            return DatasetOptInOutUrlsCountJobRunner(
                job_info=job_info,
                app_config=self.app_config,
                processing_step=processing_step,
            )

        if job_type == SplitOptInOutUrlsCountJobRunner.get_job_type():
            return SplitOptInOutUrlsCountJobRunner(
                job_info=job_info,
                app_config=self.app_config,
                processing_step=processing_step,
            )
        if job_type == SplitDescriptiveStatsJobRunner.get_job_type():
            return SplitDescriptiveStatsJobRunner(
                job_info=job_info,
                app_config=self.app_config,
                processing_step=processing_step,
                stats_cache_directory=self.stats_cache_directory,
            )

        if job_type == SplitDuckDbIndexJobRunner.get_job_type():
            return SplitDuckDbIndexJobRunner(
                job_info=job_info,
                app_config=self.app_config,
                processing_step=processing_step,
                duckdb_index_cache_directory=self.duckdb_index_cache_directory,
            )

        supported_job_types = [
            DatasetConfigNamesJobRunner.get_job_type(),
            ConfigSplitNamesFromStreamingJobRunner.get_job_type(),
            SplitFirstRowsFromStreamingJobRunner.get_job_type(),
            ConfigParquetAndInfoJobRunner.get_job_type(),
            ConfigParquetJobRunner.get_job_type(),
            DatasetParquetJobRunner.get_job_type(),
            DatasetInfoJobRunner.get_job_type(),
            ConfigInfoJobRunner.get_job_type(),
            DatasetSizeJobRunner.get_job_type(),
            ConfigSizeJobRunner.get_job_type(),
            ConfigSplitNamesFromInfoJobRunner.get_job_type(),
            SplitFirstRowsFromParquetJobRunner.get_job_type(),
            DatasetIsValidJobRunner.get_job_type(),
            SplitImageUrlColumnsJobRunner.get_job_type(),
            SplitOptInOutUrlsScanJobRunner.get_job_type(),
            SplitOptInOutUrlsCountJobRunner.get_job_type(),
            ConfigOptInOutUrlsCountJobRunner.get_job_type(),
            DatasetOptInOutUrlsCountJobRunner.get_job_type(),
<<<<<<< HEAD
            SplitDescriptiveStatsJobRunner.get_job_type(),
=======
            SplitDuckDbIndexJobRunner.get_job_type(),
>>>>>>> b988e218
        ]
        raise ValueError(f"Unsupported job type: '{job_type}'. The supported job types are: {supported_job_types}")<|MERGE_RESOLUTION|>--- conflicted
+++ resolved
@@ -34,11 +34,8 @@
 from worker.job_runners.dataset.parquet import DatasetParquetJobRunner
 from worker.job_runners.dataset.size import DatasetSizeJobRunner
 from worker.job_runners.dataset.split_names import DatasetSplitNamesJobRunner
-<<<<<<< HEAD
+from worker.job_runners.split.duckdb_index import SplitDuckDbIndexJobRunner
 from worker.job_runners.split.descriptive_stats import SplitDescriptiveStatsJobRunner
-=======
-from worker.job_runners.split.duckdb_index import SplitDuckDbIndexJobRunner
->>>>>>> b988e218
 from worker.job_runners.split.first_rows_from_parquet import (
     SplitFirstRowsFromParquetJobRunner,
 )
@@ -78,11 +75,8 @@
     hf_datasets_cache: Path
     assets_directory: StrPath
     parquet_metadata_directory: StrPath
-<<<<<<< HEAD
+    duckdb_index_cache_directory: StrPath
     stats_cache_directory: StrPath
-=======
-    duckdb_index_cache_directory: StrPath
->>>>>>> b988e218
 
     def _create_job_runner(self, job_info: JobInfo) -> JobRunner:
         job_type = job_info["type"]
@@ -259,10 +253,7 @@
             SplitOptInOutUrlsCountJobRunner.get_job_type(),
             ConfigOptInOutUrlsCountJobRunner.get_job_type(),
             DatasetOptInOutUrlsCountJobRunner.get_job_type(),
-<<<<<<< HEAD
+            SplitDuckDbIndexJobRunner.get_job_type(),
             SplitDescriptiveStatsJobRunner.get_job_type(),
-=======
-            SplitDuckDbIndexJobRunner.get_job_type(),
->>>>>>> b988e218
         ]
         raise ValueError(f"Unsupported job type: '{job_type}'. The supported job types are: {supported_job_types}")