# SPDX-License-Identifier: Apache-2.0
# Copyright 2022 The HuggingFace Authors.

from abc import ABC, abstractmethod
from dataclasses import dataclass
from pathlib import Path

from libcommon.processing_graph import ProcessingGraph
from libcommon.queue import JobInfo
from libcommon.storage import StrPath

from worker.config import AppConfig
from worker.job_runner import JobRunner
from worker.job_runners.config.info import ConfigInfoJobRunner
from worker.job_runners.config.parquet import ConfigParquetJobRunner
from worker.job_runners.config.parquet_and_info import ConfigParquetAndInfoJobRunner
from worker.job_runners.config.size import ConfigSizeJobRunner
from worker.job_runners.config.split_names_from_dataset_info import (
    SplitNamesFromDatasetInfoJobRunner,
)
from worker.job_runners.config.split_names_from_streaming import (
    SplitNamesFromStreamingJobRunner,
)
from worker.job_runners.config_names import ConfigNamesJobRunner
from worker.job_runners.dataset.info import DatasetInfoJobRunner
from worker.job_runners.dataset.is_valid import DatasetIsValidJobRunner
from worker.job_runners.dataset.parquet import DatasetParquetJobRunner
from worker.job_runners.dataset.size import DatasetSizeJobRunner
from worker.job_runners.dataset.split_names import DatasetSplitNamesJobRunner
from worker.job_runners.dataset.split_names_from_dataset_info import (
    DatasetSplitNamesFromDatasetInfoJobRunner,
)
from worker.job_runners.dataset.split_names_from_streaming import (
    DatasetSplitNamesFromStreamingJobRunner,
)
from worker.job_runners.split.first_rows_from_parquet import (
    SplitFirstRowsFromParquetJobRunner,
)
from worker.job_runners.split.first_rows_from_streaming import (
    SplitFirstRowsFromStreamingJobRunner,
)
from worker.job_runners.split.opt_in_out_urls_scan_from_streaming import (
    SplitOptInOutUrlsScanJobRunner,
)


class BaseJobRunnerFactory(ABC):
    """
    Base class for job runner factories. A job runner factory is a class that creates a job runner.

    It cannot be instantiated directly, but must be subclassed.

    Note that this class is only implemented once in the code, but we need it for the tests.
    """

    def create_job_runner(self, job_info: JobInfo) -> JobRunner:
        return self._create_job_runner(job_info=job_info)

    @abstractmethod
    def _create_job_runner(self, job_info: JobInfo) -> JobRunner:
        pass


@dataclass
class JobRunnerFactory(BaseJobRunnerFactory):
    app_config: AppConfig
    processing_graph: ProcessingGraph
    hf_datasets_cache: Path
    assets_directory: StrPath

    def _create_job_runner(self, job_info: JobInfo) -> JobRunner:
        job_type = job_info["type"]
        try:
            processing_step = self.processing_graph.get_step_by_job_type(job_type)
        except ValueError as e:
            raise ValueError(
                f"Unsupported job type: '{job_type}'. The job types declared in the processing graph are:"
                f" {[step.job_type for step in self.processing_graph.steps.values()]}"
            ) from e
        if job_type == ConfigNamesJobRunner.get_job_type():
            return ConfigNamesJobRunner(
                job_info=job_info,
                app_config=self.app_config,
                processing_step=processing_step,
                hf_datasets_cache=self.hf_datasets_cache,
            )
        if job_type == SplitNamesFromStreamingJobRunner.get_job_type():
            return SplitNamesFromStreamingJobRunner(
                job_info=job_info,
                app_config=self.app_config,
                processing_step=processing_step,
                hf_datasets_cache=self.hf_datasets_cache,
            )
        if job_type == SplitFirstRowsFromStreamingJobRunner.get_job_type():
            return SplitFirstRowsFromStreamingJobRunner(
                job_info=job_info,
                app_config=self.app_config,
                processing_step=processing_step,
                hf_datasets_cache=self.hf_datasets_cache,
                assets_directory=self.assets_directory,
            )
<<<<<<< HEAD
=======
        if job_type == ParquetAndDatasetInfoJobRunner.get_job_type():
            return ParquetAndDatasetInfoJobRunner(
                job_info=job_info,
                app_config=self.app_config,
                processing_step=processing_step,
                hf_datasets_cache=self.hf_datasets_cache,
            )
>>>>>>> bdda4ed4
        if job_type == ConfigParquetAndInfoJobRunner.get_job_type():
            return ConfigParquetAndInfoJobRunner(
                job_info=job_info,
                app_config=self.app_config,
                processing_step=processing_step,
                hf_datasets_cache=self.hf_datasets_cache,
            )
        if job_type == ConfigParquetJobRunner.get_job_type():
            return ConfigParquetJobRunner(
                job_info=job_info,
                common_config=self.app_config.common,
                worker_config=self.app_config.worker,
                processing_step=processing_step,
            )
        if job_type == DatasetParquetJobRunner.get_job_type():
            return DatasetParquetJobRunner(
                job_info=job_info,
                common_config=self.app_config.common,
                worker_config=self.app_config.worker,
                processing_step=processing_step,
            )
        if job_type == DatasetInfoJobRunner.get_job_type():
            return DatasetInfoJobRunner(
                job_info=job_info,
                common_config=self.app_config.common,
                worker_config=self.app_config.worker,
                processing_step=processing_step,
            )
        if job_type == ConfigInfoJobRunner.get_job_type():
            return ConfigInfoJobRunner(
                job_info=job_info,
                common_config=self.app_config.common,
                worker_config=self.app_config.worker,
                processing_step=processing_step,
            )
        if job_type == DatasetSizeJobRunner.get_job_type():
            return DatasetSizeJobRunner(
                job_info=job_info,
                common_config=self.app_config.common,
                worker_config=self.app_config.worker,
                processing_step=processing_step,
            )
        if job_type == ConfigSizeJobRunner.get_job_type():
            return ConfigSizeJobRunner(
                job_info=job_info,
                common_config=self.app_config.common,
                worker_config=self.app_config.worker,
                processing_step=processing_step,
            )
        if job_type == SplitNamesFromDatasetInfoJobRunner.get_job_type():
            return SplitNamesFromDatasetInfoJobRunner(
                job_info=job_info,
                app_config=self.app_config,
                processing_step=processing_step,
                hf_datasets_cache=self.hf_datasets_cache,
            )
        if job_type == DatasetSplitNamesJobRunner.get_job_type():
            return DatasetSplitNamesJobRunner(
                job_info=job_info,
                processing_step=processing_step,
                common_config=self.app_config.common,
                worker_config=self.app_config.worker,
            )
        if job_type == DatasetSplitNamesFromStreamingJobRunner.get_job_type():
            return DatasetSplitNamesFromStreamingJobRunner(
                job_info=job_info,
                processing_step=processing_step,
                common_config=self.app_config.common,
                worker_config=self.app_config.worker,
            )
        if job_type == DatasetSplitNamesFromDatasetInfoJobRunner.get_job_type():
            return DatasetSplitNamesFromDatasetInfoJobRunner(
                job_info=job_info,
                processing_step=processing_step,
                common_config=self.app_config.common,
                worker_config=self.app_config.worker,
            )
        if job_type == SplitFirstRowsFromParquetJobRunner.get_job_type():
            return SplitFirstRowsFromParquetJobRunner(
                job_info=job_info,
                app_config=self.app_config,
                processing_step=processing_step,
                hf_datasets_cache=self.hf_datasets_cache,
                assets_directory=self.assets_directory,
            )
        if job_type == DatasetIsValidJobRunner.get_job_type():
            return DatasetIsValidJobRunner(
                job_info=job_info,
                processing_step=processing_step,
                common_config=self.app_config.common,
                worker_config=self.app_config.worker,
            )

        if job_type == SplitOptInOutUrlsScanJobRunner.get_job_type():
            return SplitOptInOutUrlsScanJobRunner(
                job_info=job_info,
                app_config=self.app_config,
                processing_step=processing_step,
                hf_datasets_cache=self.hf_datasets_cache,
            )

        supported_job_types = [
            ConfigNamesJobRunner.get_job_type(),
            SplitNamesFromStreamingJobRunner.get_job_type(),
            SplitFirstRowsFromStreamingJobRunner.get_job_type(),
            ConfigParquetAndInfoJobRunner.get_job_type(),
            ConfigParquetJobRunner.get_job_type(),
            DatasetParquetJobRunner.get_job_type(),
            DatasetInfoJobRunner.get_job_type(),
            ConfigInfoJobRunner.get_job_type(),
            DatasetSizeJobRunner.get_job_type(),
            ConfigSizeJobRunner.get_job_type(),
            SplitNamesFromDatasetInfoJobRunner.get_job_type(),
            DatasetSplitNamesFromStreamingJobRunner.get_job_type(),
            DatasetSplitNamesFromDatasetInfoJobRunner.get_job_type(),
            SplitFirstRowsFromParquetJobRunner.get_job_type(),
            DatasetIsValidJobRunner.get_job_type(),
            SplitOptInOutUrlsScanJobRunner.get_job_type(),
        ]
        raise ValueError(f"Unsupported job type: '{job_type}'. The supported job types are: {supported_job_types}")<|MERGE_RESOLUTION|>--- conflicted
+++ resolved
@@ -99,16 +99,6 @@
                 hf_datasets_cache=self.hf_datasets_cache,
                 assets_directory=self.assets_directory,
             )
-<<<<<<< HEAD
-=======
-        if job_type == ParquetAndDatasetInfoJobRunner.get_job_type():
-            return ParquetAndDatasetInfoJobRunner(
-                job_info=job_info,
-                app_config=self.app_config,
-                processing_step=processing_step,
-                hf_datasets_cache=self.hf_datasets_cache,
-            )
->>>>>>> bdda4ed4
         if job_type == ConfigParquetAndInfoJobRunner.get_job_type():
             return ConfigParquetAndInfoJobRunner(
                 job_info=job_info,
