from dataclasses import dataclass
from http import HTTPStatus
from typing import Optional
from unittest.mock import Mock

import pytest
from libcommon.exceptions import CustomError
from libcommon.processing_graph import ProcessingGraph, ProcessingStep
from libcommon.queue import Queue
from libcommon.resources import CacheMongoResource, QueueMongoResource
from libcommon.simple_cache import (
    CachedResponse,
<<<<<<< HEAD
    DoesNotExist,
    SplitFullName,
    get_response,
=======
>>>>>>> b1319463
    get_response_with_details,
    upsert_response,
)
from libcommon.utils import JobInfo, Priority, Status

from worker.common_exceptions import PreviousStepError
from worker.config import AppConfig
from worker.job_manager import ERROR_CODES_TO_RETRY, JobManager
from worker.job_runners.dataset.dataset_job_runner import DatasetJobRunner
from worker.utils import CompleteJobResult
from .fixtures.hub import get_default_config_split


@pytest.fixture(autouse=True)
def prepare_and_clean_mongo(
    cache_mongo_resource: CacheMongoResource,
    queue_mongo_resource: QueueMongoResource,
) -> None:
    # prepare the database before each test, and clean it afterwards
    pass


class DummyJobRunner(DatasetJobRunner):
    # override get_dataset_git_revision to avoid making a request to the Hub
    def get_dataset_git_revision(self) -> Optional[str]:
        return DummyJobRunner._get_dataset_git_revision()

    @staticmethod
    def _get_dataset_git_revision() -> Optional[str]:
        return "0.1.2"

    @staticmethod
    def get_job_runner_version() -> int:
        return 1

    @staticmethod
    def get_job_type() -> str:
        return "dummy"

    def compute(self) -> CompleteJobResult:
        return CompleteJobResult({"key": "value"})


def test_check_type(
    test_processing_graph: ProcessingGraph,
    another_processing_step: ProcessingStep,
    test_processing_step: ProcessingStep,
    app_config: AppConfig,
) -> None:
    job_id = "job_id"
    dataset = "dataset"
    config = "config"
    split = "split"
    force = False

    job_type = f"not-{test_processing_step.job_type}"
    with pytest.raises(ValueError):
        DummyJobRunner(
            job_info={
                "job_id": job_id,
                "type": job_type,
                "params": {
                    "dataset": dataset,
                    "config": config,
                    "split": split,
                },
                "force": force,
                "priority": Priority.NORMAL,
            },
            processing_step=test_processing_step,
            app_config=app_config,
        )
    with pytest.raises(ValueError):
        DummyJobRunner(
            job_info={
                "job_id": job_id,
                "type": test_processing_step.job_type,
                "params": {
                    "dataset": dataset,
                    "config": config,
                    "split": split,
                },
                "force": force,
                "priority": Priority.NORMAL,
            },
            processing_step=another_processing_step,
<<<<<<< HEAD
            app_config=app_config,
        )
=======
            processing_graph=test_processing_graph,
            common_config=CommonConfig(),
            worker_config=WorkerConfig(),
        )


@pytest.mark.parametrize(
    "priority",
    [
        Priority.LOW,
        Priority.NORMAL,
    ],
)
def test_backfill(priority: Priority) -> None:
    graph = ProcessingGraph(
        {
            "dummy": {"input_type": "dataset"},
            "dataset-child": {"input_type": "dataset", "triggered_by": "dummy"},
            "config-child": {"input_type": "config", "triggered_by": "dummy"},
            "dataset-unrelated": {"input_type": "dataset"},
        }
    )
    root_step = graph.get_processing_step("dummy")
    job_runner = DummyJobRunner(
        job_info={
            "job_id": "job_id",
            "type": root_step.job_type,
            "dataset": "dataset",
            "config": None,
            "split": None,
            "force": False,
            "priority": priority,
        },
        processing_step=root_step,
        processing_graph=graph,
        common_config=CommonConfig(),
        worker_config=WorkerConfig(),
    )
    assert not job_runner.should_skip_job()
    # we add an entry to the cache
    job_runner.run()
    assert job_runner.should_skip_job()
    # check that the missing cache entries have been created
    queue = Queue()
    dataset_child_jobs = queue.get_dump_with_status(job_type="dataset-child", status=Status.WAITING)
    assert len(dataset_child_jobs) == 1
    assert dataset_child_jobs[0]["dataset"] == "dataset"
    assert dataset_child_jobs[0]["config"] is None
    assert dataset_child_jobs[0]["split"] is None
    assert dataset_child_jobs[0]["priority"] is priority.value
    dataset_unrelated_jobs = queue.get_dump_with_status(job_type="dataset-unrelated", status=Status.WAITING)
    assert len(dataset_unrelated_jobs) == 1
    assert dataset_unrelated_jobs[0]["dataset"] == "dataset"
    assert dataset_unrelated_jobs[0]["config"] is None
    assert dataset_unrelated_jobs[0]["split"] is None
    assert dataset_unrelated_jobs[0]["priority"] is priority.value
    # check that no config level jobs have been created, because the config names are not known
    config_child_jobs = queue.get_dump_with_status(job_type="config-child", status=Status.WAITING)
    assert len(config_child_jobs) == 0


def test_job_runner_set_crashed(
    test_processing_graph: ProcessingGraph,
    test_processing_step: ProcessingStep,
) -> None:
    job_id = "job_id"
    dataset = "dataset"
    config = "config"
    split = "split"
    force = False
    message = "I'm crashed :("
    job_runner = DummyJobRunner(
        job_info={
            "job_id": job_id,
            "type": test_processing_step.job_type,
            "dataset": dataset,
            "config": config,
            "split": split,
            "force": force,
            "priority": Priority.NORMAL,
        },
        processing_step=test_processing_step,
        processing_graph=test_processing_graph,
        common_config=CommonConfig(),
        worker_config=WorkerConfig(),
    )
    job_runner.set_crashed(message=message)
    response = CachedResponse.objects()[0]
    expected_error = {"error": message}
    assert response.http_status == HTTPStatus.NOT_IMPLEMENTED
    assert response.error_code == "JobRunnerCrashedError"
    assert response.dataset == dataset
    assert response.config == config
    assert response.split == split
    assert response.content == expected_error
    assert response.details == expected_error
    # TODO: check if it stores the correct dataset git sha and job version when it's implemented


def test_raise_if_parallel_response_exists(
    test_processing_graph: ProcessingGraph,
    test_processing_step: ProcessingStep,
) -> None:
    dataset = "dataset"
    config = "config"
    split = "split"
    current_dataset_git_revision = "CURRENT_GIT_REVISION"
    upsert_response(
        kind="dummy-parallel",
        dataset=dataset,
        config=config,
        split=split,
        content={},
        dataset_git_revision=current_dataset_git_revision,
        job_runner_version=1,
        progress=1.0,
        http_status=HTTPStatus.OK,
    )
    job_runner = DummyJobRunner(
        job_info={
            "job_id": "job_id",
            "type": "dummy",
            "dataset": dataset,
            "config": config,
            "split": split,
            "force": False,
            "priority": Priority.NORMAL,
        },
        processing_step=test_processing_step,
        processing_graph=test_processing_graph,
        common_config=CommonConfig(),
        worker_config=WorkerConfig(),
    )
    job_runner.get_dataset_git_revision = Mock(return_value=current_dataset_git_revision)  # type: ignore
    with pytest.raises(CustomError) as exc_info:
        job_runner.raise_if_parallel_response_exists(parallel_cache_kind="dummy-parallel", parallel_job_version=1)
    assert exc_info.value.status_code == HTTPStatus.INTERNAL_SERVER_ERROR
    assert exc_info.value.code == "ResponseAlreadyComputedError"


@pytest.mark.parametrize("disclose_cause", [False, True])
def test_previous_step_error(disclose_cause: bool) -> None:
    dataset = "dataset"
    config = "config"
    split = "split"
    kind = "cache_kind"
    error_code = "ErrorCode"
    error_message = "error message"
    cause_exception = "CauseException"
    cause_message = "cause message"
    cause_traceback = ["traceback1", "traceback2"]
    details = {
        "error": error_message,
        "cause_exception": cause_exception,
        "cause_message": cause_message,
        "cause_traceback": cause_traceback,
    }
    content = details if disclose_cause else {"error": error_message}
    job_runner_version = 1
    dataset_git_revision = "dataset_git_revision"
    progress = 1.0
    upsert_response(
        kind=kind,
        dataset=dataset,
        config=config,
        split=split,
        content=content,
        http_status=HTTPStatus.INTERNAL_SERVER_ERROR,
        error_code=error_code,
        details=details,
        job_runner_version=job_runner_version,
        dataset_git_revision=dataset_git_revision,
        progress=progress,
    )
    response = get_response_with_details(kind=kind, dataset=dataset, config=config, split=split)
    error = PreviousStepError.from_response(response=response, kind=kind, dataset=dataset, config=config, split=split)
    assert error.disclose_cause == disclose_cause
    assert error.status_code == HTTPStatus.INTERNAL_SERVER_ERROR
    assert error.code == error_code
    assert error.as_response_without_cause() == {
        "error": error_message,
    }
    assert error.as_response_with_cause() == {
        "error": error_message,
        "cause_exception": cause_exception,
        "cause_message": cause_message,
        "cause_traceback": [
            "The previous step failed, the error is copied to this step:",
            f"  {kind=} {dataset=} {config=} {split=}",
            "---",
            *cause_traceback,
        ],
    }
    if disclose_cause:
        assert error.as_response() == error.as_response_with_cause()
    else:
        assert error.as_response() == error.as_response_without_cause()
>>>>>>> b1319463
<|MERGE_RESOLUTION|>--- conflicted
+++ resolved
@@ -1,32 +1,13 @@
-from dataclasses import dataclass
-from http import HTTPStatus
 from typing import Optional
-from unittest.mock import Mock
 
 import pytest
-from libcommon.exceptions import CustomError
 from libcommon.processing_graph import ProcessingGraph, ProcessingStep
-from libcommon.queue import Queue
 from libcommon.resources import CacheMongoResource, QueueMongoResource
-from libcommon.simple_cache import (
-    CachedResponse,
-<<<<<<< HEAD
-    DoesNotExist,
-    SplitFullName,
-    get_response,
-=======
->>>>>>> b1319463
-    get_response_with_details,
-    upsert_response,
-)
-from libcommon.utils import JobInfo, Priority, Status
+from libcommon.utils import Priority
 
-from worker.common_exceptions import PreviousStepError
 from worker.config import AppConfig
-from worker.job_manager import ERROR_CODES_TO_RETRY, JobManager
 from worker.job_runners.dataset.dataset_job_runner import DatasetJobRunner
 from worker.utils import CompleteJobResult
-from .fixtures.hub import get_default_config_split
 
 
 @pytest.fixture(autouse=True)
@@ -102,205 +83,5 @@
                 "priority": Priority.NORMAL,
             },
             processing_step=another_processing_step,
-<<<<<<< HEAD
             app_config=app_config,
-        )
-=======
-            processing_graph=test_processing_graph,
-            common_config=CommonConfig(),
-            worker_config=WorkerConfig(),
-        )
-
-
-@pytest.mark.parametrize(
-    "priority",
-    [
-        Priority.LOW,
-        Priority.NORMAL,
-    ],
-)
-def test_backfill(priority: Priority) -> None:
-    graph = ProcessingGraph(
-        {
-            "dummy": {"input_type": "dataset"},
-            "dataset-child": {"input_type": "dataset", "triggered_by": "dummy"},
-            "config-child": {"input_type": "config", "triggered_by": "dummy"},
-            "dataset-unrelated": {"input_type": "dataset"},
-        }
-    )
-    root_step = graph.get_processing_step("dummy")
-    job_runner = DummyJobRunner(
-        job_info={
-            "job_id": "job_id",
-            "type": root_step.job_type,
-            "dataset": "dataset",
-            "config": None,
-            "split": None,
-            "force": False,
-            "priority": priority,
-        },
-        processing_step=root_step,
-        processing_graph=graph,
-        common_config=CommonConfig(),
-        worker_config=WorkerConfig(),
-    )
-    assert not job_runner.should_skip_job()
-    # we add an entry to the cache
-    job_runner.run()
-    assert job_runner.should_skip_job()
-    # check that the missing cache entries have been created
-    queue = Queue()
-    dataset_child_jobs = queue.get_dump_with_status(job_type="dataset-child", status=Status.WAITING)
-    assert len(dataset_child_jobs) == 1
-    assert dataset_child_jobs[0]["dataset"] == "dataset"
-    assert dataset_child_jobs[0]["config"] is None
-    assert dataset_child_jobs[0]["split"] is None
-    assert dataset_child_jobs[0]["priority"] is priority.value
-    dataset_unrelated_jobs = queue.get_dump_with_status(job_type="dataset-unrelated", status=Status.WAITING)
-    assert len(dataset_unrelated_jobs) == 1
-    assert dataset_unrelated_jobs[0]["dataset"] == "dataset"
-    assert dataset_unrelated_jobs[0]["config"] is None
-    assert dataset_unrelated_jobs[0]["split"] is None
-    assert dataset_unrelated_jobs[0]["priority"] is priority.value
-    # check that no config level jobs have been created, because the config names are not known
-    config_child_jobs = queue.get_dump_with_status(job_type="config-child", status=Status.WAITING)
-    assert len(config_child_jobs) == 0
-
-
-def test_job_runner_set_crashed(
-    test_processing_graph: ProcessingGraph,
-    test_processing_step: ProcessingStep,
-) -> None:
-    job_id = "job_id"
-    dataset = "dataset"
-    config = "config"
-    split = "split"
-    force = False
-    message = "I'm crashed :("
-    job_runner = DummyJobRunner(
-        job_info={
-            "job_id": job_id,
-            "type": test_processing_step.job_type,
-            "dataset": dataset,
-            "config": config,
-            "split": split,
-            "force": force,
-            "priority": Priority.NORMAL,
-        },
-        processing_step=test_processing_step,
-        processing_graph=test_processing_graph,
-        common_config=CommonConfig(),
-        worker_config=WorkerConfig(),
-    )
-    job_runner.set_crashed(message=message)
-    response = CachedResponse.objects()[0]
-    expected_error = {"error": message}
-    assert response.http_status == HTTPStatus.NOT_IMPLEMENTED
-    assert response.error_code == "JobRunnerCrashedError"
-    assert response.dataset == dataset
-    assert response.config == config
-    assert response.split == split
-    assert response.content == expected_error
-    assert response.details == expected_error
-    # TODO: check if it stores the correct dataset git sha and job version when it's implemented
-
-
-def test_raise_if_parallel_response_exists(
-    test_processing_graph: ProcessingGraph,
-    test_processing_step: ProcessingStep,
-) -> None:
-    dataset = "dataset"
-    config = "config"
-    split = "split"
-    current_dataset_git_revision = "CURRENT_GIT_REVISION"
-    upsert_response(
-        kind="dummy-parallel",
-        dataset=dataset,
-        config=config,
-        split=split,
-        content={},
-        dataset_git_revision=current_dataset_git_revision,
-        job_runner_version=1,
-        progress=1.0,
-        http_status=HTTPStatus.OK,
-    )
-    job_runner = DummyJobRunner(
-        job_info={
-            "job_id": "job_id",
-            "type": "dummy",
-            "dataset": dataset,
-            "config": config,
-            "split": split,
-            "force": False,
-            "priority": Priority.NORMAL,
-        },
-        processing_step=test_processing_step,
-        processing_graph=test_processing_graph,
-        common_config=CommonConfig(),
-        worker_config=WorkerConfig(),
-    )
-    job_runner.get_dataset_git_revision = Mock(return_value=current_dataset_git_revision)  # type: ignore
-    with pytest.raises(CustomError) as exc_info:
-        job_runner.raise_if_parallel_response_exists(parallel_cache_kind="dummy-parallel", parallel_job_version=1)
-    assert exc_info.value.status_code == HTTPStatus.INTERNAL_SERVER_ERROR
-    assert exc_info.value.code == "ResponseAlreadyComputedError"
-
-
-@pytest.mark.parametrize("disclose_cause", [False, True])
-def test_previous_step_error(disclose_cause: bool) -> None:
-    dataset = "dataset"
-    config = "config"
-    split = "split"
-    kind = "cache_kind"
-    error_code = "ErrorCode"
-    error_message = "error message"
-    cause_exception = "CauseException"
-    cause_message = "cause message"
-    cause_traceback = ["traceback1", "traceback2"]
-    details = {
-        "error": error_message,
-        "cause_exception": cause_exception,
-        "cause_message": cause_message,
-        "cause_traceback": cause_traceback,
-    }
-    content = details if disclose_cause else {"error": error_message}
-    job_runner_version = 1
-    dataset_git_revision = "dataset_git_revision"
-    progress = 1.0
-    upsert_response(
-        kind=kind,
-        dataset=dataset,
-        config=config,
-        split=split,
-        content=content,
-        http_status=HTTPStatus.INTERNAL_SERVER_ERROR,
-        error_code=error_code,
-        details=details,
-        job_runner_version=job_runner_version,
-        dataset_git_revision=dataset_git_revision,
-        progress=progress,
-    )
-    response = get_response_with_details(kind=kind, dataset=dataset, config=config, split=split)
-    error = PreviousStepError.from_response(response=response, kind=kind, dataset=dataset, config=config, split=split)
-    assert error.disclose_cause == disclose_cause
-    assert error.status_code == HTTPStatus.INTERNAL_SERVER_ERROR
-    assert error.code == error_code
-    assert error.as_response_without_cause() == {
-        "error": error_message,
-    }
-    assert error.as_response_with_cause() == {
-        "error": error_message,
-        "cause_exception": cause_exception,
-        "cause_message": cause_message,
-        "cause_traceback": [
-            "The previous step failed, the error is copied to this step:",
-            f"  {kind=} {dataset=} {config=} {split=}",
-            "---",
-            *cause_traceback,
-        ],
-    }
-    if disclose_cause:
-        assert error.as_response() == error.as_response_with_cause()
-    else:
-        assert error.as_response() == error.as_response_without_cause()
->>>>>>> b1319463
+        )