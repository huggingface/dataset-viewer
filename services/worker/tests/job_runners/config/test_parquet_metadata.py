--- conflicted
+++ resolved
@@ -19,16 +19,10 @@
 from libcommon.utils import Priority, SplitHubFile
 
 from worker.config import AppConfig
-<<<<<<< HEAD
-from worker.job_runners.config.parquet import ConfigParquetResponse
-from worker.job_runners.config.parquet_metadata import (
-    ConfigParquetMetadataJobRunner,
-=======
 from worker.dtos import (
->>>>>>> 1a549c7c
     ConfigParquetMetadataResponse,
     ConfigParquetResponse,
-    ParquetFileItem,
+    SplitHubFile,
     ParquetFileMetadataItem,
 )
 from worker.job_runners.config.parquet_metadata import ConfigParquetMetadataJobRunner
