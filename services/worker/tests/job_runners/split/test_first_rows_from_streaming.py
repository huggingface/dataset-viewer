--- conflicted
+++ resolved
@@ -93,11 +93,7 @@
                 "type": SplitFirstRowsFromStreamingJobRunner.get_job_type(),
                 "params": {
                     "dataset": dataset,
-<<<<<<< HEAD
-                    "revision": "main",
-=======
                     "revision": REVISION_NAME,
->>>>>>> aff2e0bf
                     "config": config,
                     "split": split,
                 },
