# SPDX-License-Identifier: Apache-2.0
# Copyright 2023 The HuggingFace Authors.
from collections.abc import Callable, Mapping
from dataclasses import replace
from http import HTTPStatus
from typing import Any, Optional

import pandas as pd
import pytest
from datasets import Dataset
from libcommon.dtos import Priority
from libcommon.resources import CacheMongoResource, QueueMongoResource
from libcommon.simple_cache import upsert_response
from libcommon.storage import StrPath

from worker.config import AppConfig
from worker.job_runners.config.parquet import ConfigParquetJobRunner
from worker.job_runners.config.parquet_and_info import ConfigParquetAndInfoJobRunner
from worker.job_runners.config.parquet_metadata import ConfigParquetMetadataJobRunner
from worker.job_runners.split.descriptive_statistics import SplitDescriptiveStatisticsJobRunner
from worker.resources import LibrariesResource
from worker.statistics_utils import (
    ColumnType,
)

from ...fixtures.hub import HubDatasetTest
from ...test_statistics_utils import (
    count_expected_statistics_for_bool_column,
    count_expected_statistics_for_categorical_column,
    count_expected_statistics_for_datetime_column,
    count_expected_statistics_for_list_column,
    count_expected_statistics_for_numerical_column,
    count_expected_statistics_for_string_column,
)
from ..utils import REVISION_NAME

GetJobRunner = Callable[[str, str, str, AppConfig], SplitDescriptiveStatisticsJobRunner]
GetParquetAndInfoJobRunner = Callable[[str, str, AppConfig], ConfigParquetAndInfoJobRunner]
GetParquetJobRunner = Callable[[str, str, AppConfig], ConfigParquetJobRunner]
GetParquetMetadataJobRunner = Callable[[str, str, AppConfig], ConfigParquetMetadataJobRunner]


@pytest.fixture
def get_job_runner(
    parquet_metadata_directory: StrPath,
    statistics_cache_directory: StrPath,
    cache_mongo_resource: CacheMongoResource,
    queue_mongo_resource: QueueMongoResource,
) -> GetJobRunner:
    def _get_job_runner(
        dataset: str,
        config: str,
        split: str,
        app_config: AppConfig,
    ) -> SplitDescriptiveStatisticsJobRunner:
        upsert_response(
            kind="dataset-config-names",
            dataset=dataset,
            dataset_git_revision=REVISION_NAME,
            content={"config_names": [{"dataset": dataset, "config": config}]},
            http_status=HTTPStatus.OK,
        )

        upsert_response(
            kind="config-split-names",
            dataset=dataset,
            dataset_git_revision=REVISION_NAME,
            config=config,
            content={"splits": [{"dataset": dataset, "config": config, "split": split}]},
            http_status=HTTPStatus.OK,
        )

        return SplitDescriptiveStatisticsJobRunner(
            job_info={
                "type": SplitDescriptiveStatisticsJobRunner.get_job_type(),
                "params": {
                    "dataset": dataset,
                    "revision": REVISION_NAME,
                    "config": config,
                    "split": split,
                },
                "job_id": "job_id",
                "priority": Priority.NORMAL,
                "difficulty": 100,
                "started_at": None,
            },
            app_config=app_config,
            statistics_cache_directory=statistics_cache_directory,
            parquet_metadata_directory=parquet_metadata_directory,
        )

    return _get_job_runner


@pytest.fixture
def get_parquet_and_info_job_runner(
    libraries_resource: LibrariesResource,
    cache_mongo_resource: CacheMongoResource,
    queue_mongo_resource: QueueMongoResource,
) -> GetParquetAndInfoJobRunner:
    def _get_job_runner(
        dataset: str,
        config: str,
        app_config: AppConfig,
    ) -> ConfigParquetAndInfoJobRunner:
        upsert_response(
            kind="dataset-config-names",
            dataset=dataset,
            dataset_git_revision=REVISION_NAME,
            content={"config_names": [{"dataset": dataset, "config": config}]},
            http_status=HTTPStatus.OK,
        )

        return ConfigParquetAndInfoJobRunner(
            job_info={
                "type": ConfigParquetAndInfoJobRunner.get_job_type(),
                "params": {
                    "dataset": dataset,
                    "revision": REVISION_NAME,
                    "config": config,
                    "split": None,
                },
                "job_id": "job_id",
                "priority": Priority.NORMAL,
                "difficulty": 100,
                "started_at": None,
            },
            app_config=app_config,
            hf_datasets_cache=libraries_resource.hf_datasets_cache,
        )

    return _get_job_runner


@pytest.fixture
def get_parquet_job_runner(
    libraries_resource: LibrariesResource,
    cache_mongo_resource: CacheMongoResource,
    queue_mongo_resource: QueueMongoResource,
) -> GetParquetJobRunner:
    def _get_job_runner(
        dataset: str,
        config: str,
        app_config: AppConfig,
    ) -> ConfigParquetJobRunner:
        upsert_response(
            kind="dataset-config-names",
            dataset=dataset,
            dataset_git_revision=REVISION_NAME,
            content={"config_names": [{"dataset": dataset, "config": config}]},
            http_status=HTTPStatus.OK,
        )

        return ConfigParquetJobRunner(
            job_info={
                "type": ConfigParquetJobRunner.get_job_type(),
                "params": {
                    "dataset": dataset,
                    "revision": "revision",
                    "config": config,
                    "split": None,
                },
                "job_id": "job_id",
                "priority": Priority.NORMAL,
                "difficulty": 50,
                "started_at": None,
            },
            app_config=app_config,
        )

    return _get_job_runner


@pytest.fixture
def get_parquet_metadata_job_runner(
    libraries_resource: LibrariesResource,
    cache_mongo_resource: CacheMongoResource,
    queue_mongo_resource: QueueMongoResource,
    parquet_metadata_directory: StrPath,
) -> GetParquetMetadataJobRunner:
    def _get_job_runner(
        dataset: str,
        config: str,
        app_config: AppConfig,
    ) -> ConfigParquetMetadataJobRunner:
        upsert_response(
            kind="dataset-config-names",
            dataset_git_revision=REVISION_NAME,
            dataset=dataset,
            content={"config_names": [{"dataset": dataset, "config": config}]},
            http_status=HTTPStatus.OK,
        )

        return ConfigParquetMetadataJobRunner(
            job_info={
                "type": ConfigParquetMetadataJobRunner.get_job_type(),
                "params": {
                    "dataset": dataset,
                    "revision": "revision",
                    "config": config,
                    "split": None,
                },
                "job_id": "job_id",
                "priority": Priority.NORMAL,
                "difficulty": 50,
                "started_at": None,
            },
            app_config=app_config,
            parquet_metadata_directory=parquet_metadata_directory,
        )

    return _get_job_runner


@pytest.fixture
def descriptive_statistics_expected(datasets: Mapping[str, Dataset]) -> dict[str, Any]:
    ds = datasets["descriptive_statistics"]
    df = ds.to_pandas()
    expected_statistics = {}
    for column_name in df.columns:
        _type = column_name.split("__")[0]
        if _type == "array":
            continue
        column_type = ColumnType(_type)
        column_data = df[column_name]
        if column_type is ColumnType.STRING_LABEL:
            column_stats = count_expected_statistics_for_string_column(column_data)
        elif column_type in [ColumnType.FLOAT, ColumnType.INT]:
            column_stats = count_expected_statistics_for_numerical_column(column_data, dtype=column_type)
            if (
                column_stats["histogram"]
                and sum(column_stats["histogram"]["hist"]) != df.shape[0] - column_stats["nan_count"]
            ):
                raise ValueError(column_name, column_stats)
        elif column_type is ColumnType.CLASS_LABEL:
            column_stats = count_expected_statistics_for_categorical_column(
                column_data, class_label_feature=ds.features[column_name]
            )
        elif column_type is ColumnType.BOOL:
            column_stats = count_expected_statistics_for_bool_column(column_data)
        elif column_type is ColumnType.LIST:
            column_stats = count_expected_statistics_for_list_column(column_data)
        else:
            raise ValueError
        expected_statistics[column_name] = {
            "column_name": column_name,
            "column_type": column_type,
            "column_statistics": column_stats,
        }
    return {"num_examples": df.shape[0], "statistics": expected_statistics, "partial": False}


@pytest.fixture
def descriptive_statistics_string_text_expected(datasets: Mapping[str, Dataset]) -> dict[str, Any]:
    ds = datasets["descriptive_statistics_string_text"]
    df = ds.to_pandas()
    expected_statistics = {}
    for column_name in df.columns:
        column_stats = count_expected_statistics_for_string_column(df[column_name])
        if sum(column_stats["histogram"]["hist"]) != df.shape[0] - column_stats["nan_count"]:
            raise ValueError(column_name, column_stats)
        expected_statistics[column_name] = {
            "column_name": column_name,
            "column_type": ColumnType.STRING_TEXT,
            "column_statistics": column_stats,
        }
    return {"num_examples": df.shape[0], "statistics": expected_statistics, "partial": False}


@pytest.fixture
def descriptive_statistics_string_text_partial_expected(datasets: Mapping[str, Dataset]) -> dict[str, Any]:
    ds = datasets["descriptive_statistics_string_text"]
    df = ds.to_pandas()[:50]  # see `fixtures.hub.hub_public_descriptive_statistics_parquet_builder`
    expected_statistics = {}
    for column_name in df.columns:
        column_stats = count_expected_statistics_for_string_column(df[column_name])
        if sum(column_stats["histogram"]["hist"]) != df.shape[0] - column_stats["nan_count"]:
            raise ValueError(column_name, column_stats)
        expected_statistics[column_name] = {
            "column_name": column_name,
            "column_type": ColumnType.STRING_TEXT,
            "column_statistics": column_stats,
        }
    return {"num_examples": df.shape[0], "statistics": expected_statistics, "partial": True}


@pytest.fixture
def audio_statistics_expected() -> dict[str, Any]:
    column_names_to_durations = [
        ("audio", [1.0, 2.0, 3.0, 4.0]),  # datasets consists of 4 audio files of 1, 2, 3, 4 seconds lengths
        ("audio_null", [1.0, None, 3.0, None]),  # take first and third audio file for this testcase
        ("audio_all_null", [None, None, None, None]),
    ]
    dataset_statistics = {}
    for column_name, durations in column_names_to_durations:
        statistics = count_expected_statistics_for_numerical_column(
            column=pd.Series(durations), dtype=ColumnType.FLOAT
        )
        column_statistics = {
            "column_name": column_name,
            "column_type": ColumnType.AUDIO,
            "column_statistics": statistics,
        }
        dataset_statistics.update({column_name: column_statistics})
    return {
        "num_examples": 4,
        "statistics": dataset_statistics,
        "partial": False,
    }


@pytest.fixture
def image_statistics_expected() -> dict[str, Any]:
    column_names_to_widths = [
        ("image", [640, 1440, 520, 1240]),  # datasets consists of 4 image files
        ("image_null", [640, None, 520, None]),  # take first and third image file for this testcase
        ("image_all_null", [None, None, None, None]),
    ]
    dataset_statistics = {}
    for column_name, widths in column_names_to_widths:
        statistics = count_expected_statistics_for_numerical_column(column=pd.Series(widths), dtype=ColumnType.INT)
        column_statistics = {
            "column_name": column_name,
            "column_type": ColumnType.IMAGE,
            "column_statistics": statistics,
        }
        dataset_statistics.update({column_name: column_statistics})
    return {
        "num_examples": 4,
        "statistics": dataset_statistics,
        "partial": False,
    }


<<<<<<< HEAD
@pytest.fixture
def datetime_statistics_expected(datasets: Mapping[str, Dataset]) -> dict[str, Any]:
    ds = datasets["datetime_statistics"]
    df = ds.to_pandas()
    expected_statistics = {}
    for column_name in df.columns:
        statistics = count_expected_statistics_for_datetime_column(column=df[column_name], column_name=column_name)
        expected_statistics[column_name] = {
            "column_name": column_name,
            "column_type": ColumnType.DATETIME,
            "column_statistics": statistics,
        }
    return {"num_examples": df.shape[0], "statistics": expected_statistics, "partial": False}


@pytest.fixture
def struct_thread_panic_error_parquet_file(tmp_path_factory: pytest.TempPathFactory) -> str:
    repo_id = "__DUMMY_TRANSFORMERS_USER__/test_polars_panic_error"
    hf_api = HfApi(endpoint=CI_HUB_ENDPOINT)

    dir_name = tmp_path_factory.mktemp("data")
    hf_api.hf_hub_download(
        repo_id=repo_id,
        filename="test_polars_panic_error.parquet",
        repo_type="dataset",
        local_dir=dir_name,
        token=CI_USER_TOKEN,
    )
    return str(dir_name / "test_polars_panic_error.parquet")


def test_polars_struct_thread_panic_error(struct_thread_panic_error_parquet_file: str) -> None:
    from polars import (
        Float64,
        List,
        String,
        Struct,
    )

    df = pl.read_parquet(struct_thread_panic_error_parquet_file)  # should not raise
    assert "conversations" in df

    conversations_schema = List(Struct({"from": String, "value": String, "weight": Float64}))
    assert "conversations" in df.schema
    assert df.schema["conversations"] == conversations_schema


=======
>>>>>>> 6b5076d1
@pytest.mark.parametrize(
    "hub_dataset_name,expected_error_code",
    [
        ("descriptive_statistics", None),
        ("descriptive_statistics_string_text", None),
        ("descriptive_statistics_string_text_partial", None),
        ("descriptive_statistics_not_supported", "NoSupportedFeaturesError"),
        ("audio_statistics", None),
        ("image_statistics", None),
        ("datetime_statistics", None),
        ("gated", None),
    ],
)
def test_compute(
    app_config: AppConfig,
    get_job_runner: GetJobRunner,
    get_parquet_and_info_job_runner: GetParquetAndInfoJobRunner,
    get_parquet_job_runner: GetParquetJobRunner,
    get_parquet_metadata_job_runner: GetParquetMetadataJobRunner,
    hub_responses_descriptive_statistics: HubDatasetTest,
    hub_responses_descriptive_statistics_string_text: HubDatasetTest,
    hub_responses_descriptive_statistics_parquet_builder: HubDatasetTest,
    hub_responses_gated_descriptive_statistics: HubDatasetTest,
    hub_responses_descriptive_statistics_not_supported: HubDatasetTest,
    hub_responses_audio_statistics: HubDatasetTest,
    hub_responses_image_statistics: HubDatasetTest,
    hub_responses_datetime_statistics: HubDatasetTest,
    hub_dataset_name: str,
    expected_error_code: Optional[str],
    descriptive_statistics_expected: dict[str, Any],
    descriptive_statistics_string_text_expected: dict[str, Any],
    descriptive_statistics_string_text_partial_expected: dict[str, Any],
    audio_statistics_expected: dict[str, Any],
    image_statistics_expected: dict[str, Any],
    datetime_statistics_expected: dict[str, Any],
) -> None:
    hub_datasets = {
        "descriptive_statistics": hub_responses_descriptive_statistics,
        "descriptive_statistics_string_text": hub_responses_descriptive_statistics_string_text,
        "descriptive_statistics_string_text_partial": hub_responses_descriptive_statistics_parquet_builder,
        "descriptive_statistics_not_supported": hub_responses_descriptive_statistics_not_supported,
        "gated": hub_responses_gated_descriptive_statistics,
        "audio_statistics": hub_responses_audio_statistics,
        "image_statistics": hub_responses_image_statistics,
        "datetime_statistics": hub_responses_datetime_statistics,
    }
    expected = {
        "descriptive_statistics": descriptive_statistics_expected,
        "descriptive_statistics_partial": descriptive_statistics_expected,
        "gated": descriptive_statistics_expected,
        "descriptive_statistics_string_text": descriptive_statistics_string_text_expected,
        "descriptive_statistics_string_text_partial": descriptive_statistics_string_text_partial_expected,
        "audio_statistics": audio_statistics_expected,
        "image_statistics": image_statistics_expected,
        "datetime_statistics": datetime_statistics_expected,
    }
    dataset = hub_datasets[hub_dataset_name]["name"]
    splits_response = hub_datasets[hub_dataset_name]["splits_response"]
    config, split = splits_response["splits"][0]["config"], splits_response["splits"][0]["split"]
    expected_response = expected.get(hub_dataset_name)

    partial = hub_dataset_name.endswith("_partial")
    app_config = (
        app_config
        if not partial
        else replace(
            app_config,
            parquet_and_info=replace(
                app_config.parquet_and_info, max_dataset_size_bytes=1, max_row_group_byte_size_for_copy=1
            ),
        )
    )

    # computing and pushing real parquet files because we need them for stats computation
    parquet_and_info_job_runner = get_parquet_and_info_job_runner(dataset, config, app_config)
    parquet_and_info_job_runner.pre_compute()
    parquet_and_info_response = parquet_and_info_job_runner.compute()
    parquet_and_info_job_runner.post_compute()
    config_parquet_and_info = parquet_and_info_response.content

    assert config_parquet_and_info["partial"] is partial

    upsert_response(
        "config-parquet-and-info",
        dataset=dataset,
        dataset_git_revision=REVISION_NAME,
        config=config,
        http_status=HTTPStatus.OK,
        content=parquet_and_info_response.content,
    )

    parquet_job_runner = get_parquet_job_runner(dataset, config, app_config)
    parquet_job_runner.pre_compute()
    parquet_response = parquet_job_runner.compute()
    parquet_job_runner.post_compute()
    config_parquet = parquet_response.content

    assert config_parquet["partial"] is partial

    upsert_response(
        "config-parquet",
        dataset=dataset,
        dataset_git_revision=REVISION_NAME,
        config=config,
        http_status=HTTPStatus.OK,
        content=config_parquet,
    )

    parquet_metadata_job_runner = get_parquet_metadata_job_runner(dataset, config, app_config)
    parquet_metadata_job_runner.pre_compute()
    parquet_metadata_response = parquet_metadata_job_runner.compute()
    parquet_metadata_job_runner.post_compute()
    config_parquet_metadata = parquet_metadata_response.content

    assert config_parquet_metadata["partial"] is partial

    upsert_response(
        "config-parquet-metadata",
        dataset=dataset,
        dataset_git_revision=REVISION_NAME,
        config=config,
        http_status=HTTPStatus.OK,
        content=config_parquet_metadata,
    )
    job_runner = get_job_runner(dataset, config, split, app_config)
    job_runner.pre_compute()
    if expected_error_code:
        with pytest.raises(Exception) as e:
            job_runner.compute()
        assert e.typename == expected_error_code
    else:
        response = job_runner.compute()
        assert sorted(response.content.keys()) == ["num_examples", "partial", "statistics"]
        assert response.content["num_examples"] == expected_response["num_examples"]  # type: ignore
        if hub_dataset_name == "descriptive_statistics_string_text_partial":
            assert response.content["num_examples"] != descriptive_statistics_string_text_expected["num_examples"]

        response = response.content["statistics"]
        expected = expected_response["statistics"]  # type: ignore
        assert len(response) == len(expected), set(expected) - set([res["column_name"] for res in response])  # type: ignore
        assert set([column_response["column_name"] for column_response in response]) == set(  # type: ignore
            expected
        )  # assert returned feature names are as expected

        for column_response in response:  # type: ignore
            expected_column_response = expected[column_response["column_name"]]
            assert column_response["column_name"] == expected_column_response["column_name"]
            assert column_response["column_type"] == expected_column_response["column_type"]
            column_response_stats = column_response["column_statistics"]
            expected_column_response_stats = expected_column_response["column_statistics"]
            assert column_response_stats.keys() == expected_column_response_stats.keys()

            if column_response["column_type"] in [
                ColumnType.FLOAT,
                ColumnType.INT,
                ColumnType.STRING_TEXT,
                ColumnType.LIST,
                ColumnType.AUDIO,
                ColumnType.IMAGE,
            ]:
                hist, expected_hist = (
                    column_response_stats.pop("histogram"),
                    expected_column_response_stats.pop("histogram"),
                )
                if expected_hist:
                    assert hist["hist"] == expected_hist["hist"]
                    assert pytest.approx(hist["bin_edges"]) == expected_hist["bin_edges"]
                assert column_response_stats["nan_count"] == expected_column_response_stats["nan_count"]
                assert pytest.approx(column_response_stats) == expected_column_response_stats
                if column_response["column_type"] is ColumnType.INT:
                    assert column_response_stats["min"] == expected_column_response_stats["min"]
                    assert column_response_stats["max"] == expected_column_response_stats["max"]
            elif column_response["column_type"] in [ColumnType.STRING_LABEL, ColumnType.CLASS_LABEL]:
                assert column_response_stats == expected_column_response_stats
            elif column_response["column_type"] is ColumnType.BOOL:
                assert pytest.approx(
                    column_response_stats.pop("nan_proportion")
                ) == expected_column_response_stats.pop("nan_proportion")
                assert column_response_stats == expected_column_response_stats
            elif column_response["column_type"] is ColumnType.DATETIME:
                std, expected_std = (
                    column_response_stats.pop("std"),
                    expected_column_response_stats.pop("std"),
                )
                if std:
                    assert std.split(".")[0] == expected_std.split(".")[0]
                else:
                    assert std == expected_std
                assert column_response_stats == expected_column_response_stats
            else:
                raise ValueError("Incorrect data type")
    job_runner.post_compute()<|MERGE_RESOLUTION|>--- conflicted
+++ resolved
@@ -332,7 +332,6 @@
     }
 
 
-<<<<<<< HEAD
 @pytest.fixture
 def datetime_statistics_expected(datasets: Mapping[str, Dataset]) -> dict[str, Any]:
     ds = datasets["datetime_statistics"]
@@ -348,40 +347,7 @@
     return {"num_examples": df.shape[0], "statistics": expected_statistics, "partial": False}
 
 
-@pytest.fixture
-def struct_thread_panic_error_parquet_file(tmp_path_factory: pytest.TempPathFactory) -> str:
-    repo_id = "__DUMMY_TRANSFORMERS_USER__/test_polars_panic_error"
-    hf_api = HfApi(endpoint=CI_HUB_ENDPOINT)
-
-    dir_name = tmp_path_factory.mktemp("data")
-    hf_api.hf_hub_download(
-        repo_id=repo_id,
-        filename="test_polars_panic_error.parquet",
-        repo_type="dataset",
-        local_dir=dir_name,
-        token=CI_USER_TOKEN,
-    )
-    return str(dir_name / "test_polars_panic_error.parquet")
-
-
-def test_polars_struct_thread_panic_error(struct_thread_panic_error_parquet_file: str) -> None:
-    from polars import (
-        Float64,
-        List,
-        String,
-        Struct,
-    )
-
-    df = pl.read_parquet(struct_thread_panic_error_parquet_file)  # should not raise
-    assert "conversations" in df
-
-    conversations_schema = List(Struct({"from": String, "value": String, "weight": Float64}))
-    assert "conversations" in df.schema
-    assert df.schema["conversations"] == conversations_schema
-
-
-=======
->>>>>>> 6b5076d1
+
 @pytest.mark.parametrize(
     "hub_dataset_name,expected_error_code",
     [
