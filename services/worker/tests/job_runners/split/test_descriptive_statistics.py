# SPDX-License-Identifier: Apache-2.0
# Copyright 2023 The HuggingFace Authors.
from collections.abc import Callable, Mapping
from dataclasses import replace
from http import HTTPStatus
from typing import Optional

import pandas as pd
import polars as pl
import pytest
from datasets import Dataset
from huggingface_hub.hf_api import HfApi
from libcommon.dtos import Priority
from libcommon.resources import CacheMongoResource, QueueMongoResource
from libcommon.simple_cache import upsert_response
from libcommon.storage import StrPath

from worker.config import AppConfig
from worker.job_runners.config.parquet import ConfigParquetJobRunner
from worker.job_runners.config.parquet_and_info import ConfigParquetAndInfoJobRunner
from worker.job_runners.config.parquet_metadata import ConfigParquetMetadataJobRunner
from worker.job_runners.split.descriptive_statistics import SplitDescriptiveStatisticsJobRunner
from worker.resources import LibrariesResource
from worker.statistics_utils import (
    ColumnType,
)

from ...constants import CI_HUB_ENDPOINT, CI_USER_TOKEN
from ...fixtures.hub import HubDatasetTest
from ...test_statistics_utils import (
    count_expected_statistics_for_bool_column,
    count_expected_statistics_for_categorical_column,
    count_expected_statistics_for_list_column,
    count_expected_statistics_for_numerical_column,
    count_expected_statistics_for_string_column,
)
from ..utils import REVISION_NAME

GetJobRunner = Callable[[str, str, str, AppConfig], SplitDescriptiveStatisticsJobRunner]
GetParquetAndInfoJobRunner = Callable[[str, str, AppConfig], ConfigParquetAndInfoJobRunner]
GetParquetJobRunner = Callable[[str, str, AppConfig], ConfigParquetJobRunner]
GetParquetMetadataJobRunner = Callable[[str, str, AppConfig], ConfigParquetMetadataJobRunner]


@pytest.fixture
def get_job_runner(
    parquet_metadata_directory: StrPath,
    statistics_cache_directory: StrPath,
    cache_mongo_resource: CacheMongoResource,
    queue_mongo_resource: QueueMongoResource,
) -> GetJobRunner:
    def _get_job_runner(
        dataset: str,
        config: str,
        split: str,
        app_config: AppConfig,
    ) -> SplitDescriptiveStatisticsJobRunner:
        upsert_response(
            kind="dataset-config-names",
            dataset=dataset,
            dataset_git_revision=REVISION_NAME,
            content={"config_names": [{"dataset": dataset, "config": config}]},
            http_status=HTTPStatus.OK,
        )

        upsert_response(
            kind="config-split-names",
            dataset=dataset,
            dataset_git_revision=REVISION_NAME,
            config=config,
            content={"splits": [{"dataset": dataset, "config": config, "split": split}]},
            http_status=HTTPStatus.OK,
        )

        return SplitDescriptiveStatisticsJobRunner(
            job_info={
                "type": SplitDescriptiveStatisticsJobRunner.get_job_type(),
                "params": {
                    "dataset": dataset,
                    "revision": REVISION_NAME,
                    "config": config,
                    "split": split,
                },
                "job_id": "job_id",
                "priority": Priority.NORMAL,
                "difficulty": 100,
            },
            app_config=app_config,
            statistics_cache_directory=statistics_cache_directory,
            parquet_metadata_directory=parquet_metadata_directory,
        )

    return _get_job_runner


@pytest.fixture
def get_parquet_and_info_job_runner(
    libraries_resource: LibrariesResource,
    cache_mongo_resource: CacheMongoResource,
    queue_mongo_resource: QueueMongoResource,
) -> GetParquetAndInfoJobRunner:
    def _get_job_runner(
        dataset: str,
        config: str,
        app_config: AppConfig,
    ) -> ConfigParquetAndInfoJobRunner:
        upsert_response(
            kind="dataset-config-names",
            dataset=dataset,
            dataset_git_revision=REVISION_NAME,
            content={"config_names": [{"dataset": dataset, "config": config}]},
            http_status=HTTPStatus.OK,
        )

        return ConfigParquetAndInfoJobRunner(
            job_info={
                "type": ConfigParquetAndInfoJobRunner.get_job_type(),
                "params": {
                    "dataset": dataset,
                    "revision": REVISION_NAME,
                    "config": config,
                    "split": None,
                },
                "job_id": "job_id",
                "priority": Priority.NORMAL,
                "difficulty": 100,
            },
            app_config=app_config,
            hf_datasets_cache=libraries_resource.hf_datasets_cache,
        )

    return _get_job_runner


@pytest.fixture
def get_parquet_job_runner(
    libraries_resource: LibrariesResource,
    cache_mongo_resource: CacheMongoResource,
    queue_mongo_resource: QueueMongoResource,
) -> GetParquetJobRunner:
    def _get_job_runner(
        dataset: str,
        config: str,
        app_config: AppConfig,
    ) -> ConfigParquetJobRunner:
        upsert_response(
            kind="dataset-config-names",
            dataset=dataset,
            dataset_git_revision=REVISION_NAME,
            content={"config_names": [{"dataset": dataset, "config": config}]},
            http_status=HTTPStatus.OK,
        )

        return ConfigParquetJobRunner(
            job_info={
                "type": ConfigParquetJobRunner.get_job_type(),
                "params": {
                    "dataset": dataset,
                    "revision": "revision",
                    "config": config,
                    "split": None,
                },
                "job_id": "job_id",
                "priority": Priority.NORMAL,
                "difficulty": 50,
            },
            app_config=app_config,
        )

    return _get_job_runner


@pytest.fixture
def get_parquet_metadata_job_runner(
    libraries_resource: LibrariesResource,
    cache_mongo_resource: CacheMongoResource,
    queue_mongo_resource: QueueMongoResource,
    parquet_metadata_directory: StrPath,
) -> GetParquetMetadataJobRunner:
    def _get_job_runner(
        dataset: str,
        config: str,
        app_config: AppConfig,
    ) -> ConfigParquetMetadataJobRunner:
        upsert_response(
            kind="dataset-config-names",
            dataset_git_revision=REVISION_NAME,
            dataset=dataset,
            content={"config_names": [{"dataset": dataset, "config": config}]},
            http_status=HTTPStatus.OK,
        )

        return ConfigParquetMetadataJobRunner(
            job_info={
                "type": ConfigParquetMetadataJobRunner.get_job_type(),
                "params": {
                    "dataset": dataset,
                    "revision": "revision",
                    "config": config,
                    "split": None,
                },
                "job_id": "job_id",
                "priority": Priority.NORMAL,
                "difficulty": 50,
            },
            app_config=app_config,
            parquet_metadata_directory=parquet_metadata_directory,
        )

    return _get_job_runner


@pytest.fixture
def descriptive_statistics_expected(datasets: Mapping[str, Dataset]) -> dict:  # type: ignore
    ds = datasets["descriptive_statistics"]
    df = ds.to_pandas()
    expected_statistics = {}
    for column_name in df.columns:
        _type = column_name.split("__")[0]
        if _type == "array":
            continue
        column_type = ColumnType(_type)
        column_data = df[column_name]
        if column_type is ColumnType.STRING_LABEL:
            column_stats = count_expected_statistics_for_string_column(column_data)
        elif column_type in [ColumnType.FLOAT, ColumnType.INT]:
            column_stats = count_expected_statistics_for_numerical_column(column_data, dtype=column_type)
            if (
                column_stats["histogram"]
                and sum(column_stats["histogram"]["hist"]) != df.shape[0] - column_stats["nan_count"]
            ):
                raise ValueError(column_name, column_stats)
        elif column_type is ColumnType.CLASS_LABEL:
            column_stats = count_expected_statistics_for_categorical_column(
                column_data, class_label_feature=ds.features[column_name]
            )
        elif column_type is ColumnType.BOOL:
            column_stats = count_expected_statistics_for_bool_column(column_data)
        elif column_type is ColumnType.LIST:
            column_stats = count_expected_statistics_for_list_column(column_data)
        else:
            raise ValueError
        expected_statistics[column_name] = {
            "column_name": column_name,
            "column_type": column_type,
            "column_statistics": column_stats,
        }
    return {"num_examples": df.shape[0], "statistics": expected_statistics, "partial": False}


@pytest.fixture
def descriptive_statistics_string_text_expected(datasets: Mapping[str, Dataset]) -> dict:  # type: ignore
    ds = datasets["descriptive_statistics_string_text"]
    df = ds.to_pandas()
    expected_statistics = {}
    for column_name in df.columns:
        column_stats = count_expected_statistics_for_string_column(df[column_name])
        if sum(column_stats["histogram"]["hist"]) != df.shape[0] - column_stats["nan_count"]:
            raise ValueError(column_name, column_stats)
        expected_statistics[column_name] = {
            "column_name": column_name,
            "column_type": ColumnType.STRING_TEXT,
            "column_statistics": column_stats,
        }
    return {"num_examples": df.shape[0], "statistics": expected_statistics, "partial": False}


@pytest.fixture
def descriptive_statistics_string_text_partial_expected(datasets: Mapping[str, Dataset]) -> dict:  # type: ignore
    ds = datasets["descriptive_statistics_string_text"]
    df = ds.to_pandas()[:50]  # see `fixtures.hub.hub_public_descriptive_statistics_parquet_builder`
    expected_statistics = {}
    for column_name in df.columns:
        column_stats = count_expected_statistics_for_string_column(df[column_name])
        if sum(column_stats["histogram"]["hist"]) != df.shape[0] - column_stats["nan_count"]:
            raise ValueError(column_name, column_stats)
        expected_statistics[column_name] = {
            "column_name": column_name,
            "column_type": ColumnType.STRING_TEXT,
            "column_statistics": column_stats,
        }
    return {"num_examples": df.shape[0], "statistics": expected_statistics, "partial": True}


@pytest.fixture
def audio_statistics_expected() -> dict:  # type: ignore
<<<<<<< HEAD
    audio_lengths = [1.0, 2.0, 3.0, 4.0]  # datasets consists of 4 audio files of 1, 2, 3, 4 seconds lengths
    audio_statistics = count_expected_statistics_for_numerical_column(
        column=pd.Series(audio_lengths), dtype=ColumnType.FLOAT
    )
    expected_statistics = {
        "column_name": "audio",
        "column_type": ColumnType.AUDIO,
        "column_statistics": audio_statistics,
    }
    nan_audio_lengths = [1.0, None, 3.0, None]  # take first and third audio file for this testcase
    nan_audio_statistics = count_expected_statistics_for_numerical_column(
        column=pd.Series(nan_audio_lengths), dtype=ColumnType.FLOAT
    )
    expected_nan_statistics = {
        "column_name": "audio_null",
        "column_type": ColumnType.AUDIO,
        "column_statistics": nan_audio_statistics,
    }
    expected_all_nan_statistics = {
        "column_name": "audio_all_null",
        "column_type": ColumnType.AUDIO,
        "column_statistics": {
            "nan_count": 4,
            "nan_proportion": 1.0,
            "min": None,
            "max": None,
            "mean": None,
            "median": None,
            "std": None,
            "histogram": None,
        },
    }
    return {
        "num_examples": 4,
        "statistics": {
            "audio": expected_statistics,
            "audio_null": expected_nan_statistics,
            "audio_all_null": expected_all_nan_statistics,
        },
=======
    column_names_to_durations = [
        ("audio", [1.0, 2.0, 3.0, 4.0]),  # datasets consists of 4 audio files of 1, 2, 3, 4 seconds lengths
        ("audio_nan", [1.0, None, 3.0, None]),  # take first and third audio file for this testcase
        ("audio_all_nan", [None, None, None, None]),
    ]
    dataset_statistics = {}
    for column_name, durations in column_names_to_durations:
        statistics = count_expected_statistics_for_numerical_column(
            column=pd.Series(durations), dtype=ColumnType.FLOAT
        )
        column_statistics = {
            "column_name": column_name,
            "column_type": ColumnType.AUDIO,
            "column_statistics": statistics,
        }
        dataset_statistics.update({column_name: column_statistics})
    return {
        "num_examples": 4,
        "statistics": dataset_statistics,
>>>>>>> 67872e9b
        "partial": False,
    }


@pytest.fixture
def image_statistics_expected() -> dict:  # type: ignore
<<<<<<< HEAD
    image_widths = [640, 1440, 520, 1240]  # datasets consists of 4 image files
    image_statistics = count_expected_statistics_for_numerical_column(
        column=pd.Series(image_widths), dtype=ColumnType.INT
    )
    expected_statistics = {
        "column_name": "image",
        "column_type": ColumnType.IMAGE,
        "column_statistics": image_statistics,
    }
    nan_image_lengths = [640, None, 520, None]  # take first and third image file for this testcase
    nan_image_statistics = count_expected_statistics_for_numerical_column(
        column=pd.Series(nan_image_lengths), dtype=ColumnType.INT
    )
    expected_nan_statistics = {
        "column_name": "image_null",
        "column_type": ColumnType.IMAGE,
        "column_statistics": nan_image_statistics,
    }
    expected_all_nan_statistics = {
        "column_name": "image_all_null",
        "column_type": ColumnType.IMAGE,
        "column_statistics": {
            "nan_count": 4,
            "nan_proportion": 1.0,
            "min": None,
            "max": None,
            "mean": None,
            "median": None,
            "std": None,
            "histogram": None,
        },
    }
    return {
        "num_examples": 4,
        "statistics": {
            "image": expected_statistics,
            "image_null": expected_nan_statistics,
            "image_all_null": expected_all_nan_statistics,
        },
=======
    column_names_to_widths = [
        ("image", [640, 1440, 520, 1240]),  # datasets consists of 4 image files
        ("image_nan", [640, None, 520, None]),  # take first and third image file for this testcase
        ("image_all_nan", [None, None, None, None]),
    ]
    dataset_statistics = {}
    for column_name, widths in column_names_to_widths:
        statistics = count_expected_statistics_for_numerical_column(column=pd.Series(widths), dtype=ColumnType.INT)
        column_statistics = {
            "column_name": column_name,
            "column_type": ColumnType.IMAGE,
            "column_statistics": statistics,
        }
        dataset_statistics.update({column_name: column_statistics})
    return {
        "num_examples": 4,
        "statistics": dataset_statistics,
>>>>>>> 67872e9b
        "partial": False,
    }


<<<<<<< HEAD
@pytest.mark.parametrize(
    "column_name",
    [
        "float__column",
        "float__null_column",
        "float__nan_column",
        "float__all_null_column",
        "float__all_nan_column",
        "float__negative_column",
        "float__cross_zero_column",
        "float__large_values_column",
        "float__only_one_value_column",
        "float__only_one_value_null_column",
    ],
)
def test_float_statistics(
    column_name: str,
    descriptive_statistics_expected: dict,  # type: ignore
    datasets: Mapping[str, Dataset],
) -> None:
    expected = descriptive_statistics_expected["statistics"][column_name]["column_statistics"]
    data = datasets["descriptive_statistics"].to_dict()
    computed = FloatColumn.compute_statistics(
        data=pl.from_dict(data),
        column_name=column_name,
        n_samples=len(data[column_name]),
    )
    expected_hist, computed_hist = expected.pop("histogram"), computed.pop("histogram")
    if computed_hist:
        assert computed_hist["hist"] == expected_hist["hist"]
        assert pytest.approx(computed_hist["bin_edges"]) == expected_hist["bin_edges"]
    assert pytest.approx(computed) == expected
    assert computed["nan_count"] == expected["nan_count"]


@pytest.mark.parametrize(
    "column_name",
    [
        "int__column",
        "int__null_column",
        "int__all_null_column",
        "int__negative_column",
        "int__cross_zero_column",
        "int__large_values_column",
        "int__only_one_value_column",
        "int__only_one_value_null_column",
    ],
)
def test_int_statistics(
    column_name: str,
    descriptive_statistics_expected: dict,  # type: ignore
    datasets: Mapping[str, Dataset],
) -> None:
    expected = descriptive_statistics_expected["statistics"][column_name]["column_statistics"]
    data = datasets["descriptive_statistics"].to_dict()
    computed = IntColumn.compute_statistics(
        data=pl.from_dict(data),
        column_name=column_name,
        n_samples=len(data[column_name]),
    )
    print(computed)
    expected_hist, computed_hist = expected.pop("histogram"), computed.pop("histogram")
    if computed_hist:
        assert computed_hist["hist"] == expected_hist["hist"]
        assert pytest.approx(computed_hist["bin_edges"]) == expected_hist["bin_edges"]
    assert pytest.approx(computed) == expected
    assert computed["nan_count"] == expected["nan_count"]
    assert computed["min"] == expected["min"]
    assert computed["max"] == expected["max"]


@pytest.mark.parametrize(
    "column_name",
    [
        "string_text__column",
        "string_text__null_column",
        "string_text__large_string_column",
        "string_text__large_string_null_column",
        "string_label__column",
        "string_label__null_column",
        "string_label__all_null_column",
    ],
)
def test_string_statistics(
    column_name: str,
    descriptive_statistics_expected: dict,  # type: ignore
    descriptive_statistics_string_text_expected: dict,  # type: ignore
    datasets: Mapping[str, Dataset],
) -> None:
    if column_name.startswith("string_text__"):
        expected = descriptive_statistics_string_text_expected["statistics"][column_name]["column_statistics"]
        data = datasets["descriptive_statistics_string_text"].to_dict()
    else:
        expected = descriptive_statistics_expected["statistics"][column_name]["column_statistics"]
        data = datasets["descriptive_statistics"].to_dict()
    computed = StringColumn.compute_statistics(
        data=pl.from_dict(data),
        column_name=column_name,
        n_samples=len(data[column_name]),
    )
    if column_name.startswith("string_text__"):
        expected_hist, computed_hist = expected.pop("histogram"), computed.pop("histogram")
        assert expected_hist["hist"] == computed_hist["hist"]
        assert expected_hist["bin_edges"] == pytest.approx(computed_hist["bin_edges"])
        assert expected == pytest.approx(computed)
    else:
        assert expected == computed


@pytest.mark.parametrize(
    "column_name",
    [
        "class_label__column",
        "class_label__null_column",
        "class_label__all_null_column",
        "class_label__less_classes_column",
        "class_label__string_column",
        "class_label__string_null_column",
        "class_label__string_all_null_column",
    ],
)
def test_class_label_statistics(
    column_name: str,
    descriptive_statistics_expected: dict,  # type: ignore
    datasets: Mapping[str, Dataset],
) -> None:
    expected = descriptive_statistics_expected["statistics"][column_name]["column_statistics"]
    class_label_feature = datasets["descriptive_statistics"].features[column_name]
    data = datasets["descriptive_statistics"].to_dict()
    computed = ClassLabelColumn.compute_statistics(
        data=pl.from_dict(data),
        column_name=column_name,
        n_samples=len(data[column_name]),
        feature_dict={"_type": "ClassLabel", "names": class_label_feature.names},
    )
    assert expected == computed


@pytest.mark.parametrize(
    "column_name",
    [
        "bool__column",
        "bool__null_column",
        "bool__all_null_column",
    ],
)
def test_bool_statistics(
    column_name: str,
    descriptive_statistics_expected: dict,  # type: ignore
    datasets: Mapping[str, Dataset],
) -> None:
    expected = descriptive_statistics_expected["statistics"][column_name]["column_statistics"]
    data = datasets["descriptive_statistics"].to_dict()
    computed = BoolColumn.compute_statistics(
        data=pl.from_dict(data),
        column_name=column_name,
        n_samples=len(data[column_name]),
    )
    assert computed == expected


@pytest.mark.parametrize(
    "column_name",
    [
        "list__int_column",
        "list__int_null_column",
        "list__int_all_null_column",
        "list__string_column",
        "list__string_null_column",
        "list__string_all_null_column",
        "list__dict_column",
        "list__dict_null_column",
        "list__dict_all_null_column",
        "list__sequence_int_column",
        "list__sequence_int_null_column",
        "list__sequence_int_all_null_column",
        "list__sequence_class_label_column",
        "list__sequence_class_label_null_column",
        "list__sequence_class_label_all_null_column",
        "list__sequence_of_sequence_bool_column",
        "list__sequence_of_sequence_bool_null_column",
        "list__sequence_of_sequence_bool_all_null_column",
        "list__sequence_of_sequence_dict_column",
        "list__sequence_of_sequence_dict_null_column",
        "list__sequence_of_sequence_dict_all_null_column",
        "list__sequence_of_list_dict_column",
        "list__sequence_of_list_dict_null_column",
        "list__sequence_of_list_dict_all_null_column",
    ],
)
def test_list_statistics(
    column_name: str,
    descriptive_statistics_expected: dict,  # type: ignore
    datasets: Mapping[str, Dataset],
) -> None:
    expected = descriptive_statistics_expected["statistics"][column_name]["column_statistics"]
    data = datasets["descriptive_statistics"].to_dict()
    computed = ListColumn.compute_statistics(
        data=pl.from_dict(data),
        column_name=column_name,
        n_samples=len(data[column_name]),
    )
    assert computed == expected


=======
>>>>>>> 67872e9b
@pytest.fixture
def struct_thread_panic_error_parquet_file(tmp_path_factory: pytest.TempPathFactory) -> str:
    repo_id = "__DUMMY_TRANSFORMERS_USER__/test_polars_panic_error"
    hf_api = HfApi(endpoint=CI_HUB_ENDPOINT)

    dir_name = tmp_path_factory.mktemp("data")
    hf_api.hf_hub_download(
        repo_id=repo_id,
        filename="test_polars_panic_error.parquet",
        repo_type="dataset",
        local_dir=dir_name,
        token=CI_USER_TOKEN,
    )
    return str(dir_name / "test_polars_panic_error.parquet")


def test_polars_struct_thread_panic_error(struct_thread_panic_error_parquet_file: str) -> None:
    from polars import (
        Float64,
        List,
        String,
        Struct,
    )

    df = pl.read_parquet(struct_thread_panic_error_parquet_file)  # should not raise
    assert "conversations" in df

    conversations_schema = List(Struct({"from": String, "value": String, "weight": Float64}))
    assert "conversations" in df.schema
    assert df.schema["conversations"] == conversations_schema


@pytest.mark.parametrize(
<<<<<<< HEAD
    "column_name",
    ["audio", "audio_null", "audio_all_null"],
)
def test_audio_statistics(
    column_name: str,
    audio_statistics_expected: dict,  # type: ignore
    datasets: Mapping[str, Dataset],
    tmp_path_factory: pytest.TempPathFactory,
) -> None:
    expected = audio_statistics_expected["statistics"][column_name]["column_statistics"]
    parquet_directory = tmp_path_factory.mktemp("data")
    parquet_filename = parquet_directory / "data.parquet"
    dataset_table = datasets["audio_statistics"].data
    dataset_table_embedded = embed_table_storage(dataset_table)  # store audio as bytes instead of paths to files
    pq.write_table(dataset_table_embedded, parquet_filename)
    computed = AudioColumn.compute_statistics(
        parquet_directory=parquet_directory,
        column_name=column_name,
        n_samples=4,
    )
    assert computed == expected

    # write samples as bytes, not as struct {"bytes": b"", "path": ""}
    audios = datasets["audio_statistics"][column_name][:]
    pa_table_bytes = pa.Table.from_pydict(
        {column_name: [open(audio["path"], "rb").read() if audio else None for audio in audios]}
    )
    pq.write_table(pa_table_bytes, parquet_filename)
    computed = AudioColumn.compute_statistics(
        parquet_directory=parquet_directory,
        column_name=column_name,
        n_samples=4,
    )
    assert computed == expected


@pytest.mark.parametrize(
    "column_name",
    ["image", "image_null", "image_all_null"],
)
def test_image_statistics(
    column_name: str,
    image_statistics_expected: dict,  # type: ignore
    datasets: Mapping[str, Dataset],
    tmp_path_factory: pytest.TempPathFactory,
) -> None:
    expected = image_statistics_expected["statistics"][column_name]["column_statistics"]
    parquet_directory = tmp_path_factory.mktemp("data")
    parquet_filename = parquet_directory / "data.parquet"
    dataset_table = datasets["image_statistics"].data
    dataset_table_embedded = embed_table_storage(dataset_table)  # store image as bytes instead of paths to files
    pq.write_table(dataset_table_embedded, parquet_filename)
    computed = ImageColumn.compute_statistics(
        parquet_directory=parquet_directory,
        column_name=column_name,
        n_samples=4,
    )
    assert computed == expected

    # write samples as bytes, not as struct {"bytes": b"", "path": ""}
    images = datasets["image_statistics"][column_name][:]
    pa_table_bytes = pa.Table.from_pydict(
        {column_name: [open(image["path"], "rb").read() if image else None for image in images]}
    )
    pq.write_table(pa_table_bytes, parquet_filename)
    computed = ImageColumn.compute_statistics(
        parquet_directory=parquet_directory,
        column_name=column_name,
        n_samples=4,
    )
    assert computed == expected


@pytest.mark.parametrize(
=======
>>>>>>> 67872e9b
    "hub_dataset_name,expected_error_code",
    [
        ("descriptive_statistics", None),
        ("descriptive_statistics_string_text", None),
        ("descriptive_statistics_string_text_partial", None),
        ("descriptive_statistics_not_supported", "NoSupportedFeaturesError"),
        ("audio_statistics", None),
        ("image_statistics", None),
        ("gated", None),
    ],
)
def test_compute(
    app_config: AppConfig,
    get_job_runner: GetJobRunner,
    get_parquet_and_info_job_runner: GetParquetAndInfoJobRunner,
    get_parquet_job_runner: GetParquetJobRunner,
    get_parquet_metadata_job_runner: GetParquetMetadataJobRunner,
    hub_responses_descriptive_statistics: HubDatasetTest,
    hub_responses_descriptive_statistics_string_text: HubDatasetTest,
    hub_responses_descriptive_statistics_parquet_builder: HubDatasetTest,
    hub_responses_gated_descriptive_statistics: HubDatasetTest,
    hub_responses_descriptive_statistics_not_supported: HubDatasetTest,
    hub_responses_audio_statistics: HubDatasetTest,
    hub_responses_image_statistics: HubDatasetTest,
    hub_dataset_name: str,
    expected_error_code: Optional[str],
    descriptive_statistics_expected: dict,  # type: ignore
    descriptive_statistics_string_text_expected: dict,  # type: ignore
    descriptive_statistics_string_text_partial_expected: dict,  # type: ignore
    audio_statistics_expected: dict,  # type: ignore
    image_statistics_expected: dict,  # type: ignore
) -> None:
    hub_datasets = {
        "descriptive_statistics": hub_responses_descriptive_statistics,
        "descriptive_statistics_string_text": hub_responses_descriptive_statistics_string_text,
        "descriptive_statistics_string_text_partial": hub_responses_descriptive_statistics_parquet_builder,
        "descriptive_statistics_not_supported": hub_responses_descriptive_statistics_not_supported,
        "gated": hub_responses_gated_descriptive_statistics,
        "audio_statistics": hub_responses_audio_statistics,
        "image_statistics": hub_responses_image_statistics,
    }
    expected = {
        "descriptive_statistics": descriptive_statistics_expected,
        "descriptive_statistics_partial": descriptive_statistics_expected,
        "gated": descriptive_statistics_expected,
        "descriptive_statistics_string_text": descriptive_statistics_string_text_expected,
        "descriptive_statistics_string_text_partial": descriptive_statistics_string_text_partial_expected,
        "audio_statistics": audio_statistics_expected,
        "image_statistics": image_statistics_expected,
    }
    dataset = hub_datasets[hub_dataset_name]["name"]
    splits_response = hub_datasets[hub_dataset_name]["splits_response"]
    config, split = splits_response["splits"][0]["config"], splits_response["splits"][0]["split"]
    expected_response = expected.get(hub_dataset_name)

    partial = hub_dataset_name.endswith("_partial")
    app_config = (
        app_config
        if not partial
        else replace(
            app_config,
            parquet_and_info=replace(
                app_config.parquet_and_info, max_dataset_size_bytes=1, max_row_group_byte_size_for_copy=1
            ),
        )
    )

    # computing and pushing real parquet files because we need them for stats computation
    parquet_and_info_job_runner = get_parquet_and_info_job_runner(dataset, config, app_config)
    parquet_and_info_response = parquet_and_info_job_runner.compute()
    config_parquet_and_info = parquet_and_info_response.content

    assert config_parquet_and_info["partial"] is partial

    upsert_response(
        "config-parquet-and-info",
        dataset=dataset,
        dataset_git_revision=REVISION_NAME,
        config=config,
        http_status=HTTPStatus.OK,
        content=parquet_and_info_response.content,
    )

    parquet_job_runner = get_parquet_job_runner(dataset, config, app_config)
    parquet_response = parquet_job_runner.compute()
    config_parquet = parquet_response.content

    assert config_parquet["partial"] is partial

    upsert_response(
        "config-parquet",
        dataset=dataset,
        dataset_git_revision=REVISION_NAME,
        config=config,
        http_status=HTTPStatus.OK,
        content=config_parquet,
    )

    parquet_metadata_job_runner = get_parquet_metadata_job_runner(dataset, config, app_config)
    parquet_metadata_response = parquet_metadata_job_runner.compute()
    config_parquet_metadata = parquet_metadata_response.content

    assert config_parquet_metadata["partial"] is partial

    upsert_response(
        "config-parquet-metadata",
        dataset=dataset,
        dataset_git_revision=REVISION_NAME,
        config=config,
        http_status=HTTPStatus.OK,
        content=config_parquet_metadata,
    )
    job_runner = get_job_runner(dataset, config, split, app_config)
    job_runner.pre_compute()
    if expected_error_code:
        with pytest.raises(Exception) as e:
            job_runner.compute()
        assert e.typename == expected_error_code
    else:
        response = job_runner.compute()
        assert sorted(response.content.keys()) == ["num_examples", "partial", "statistics"]
        assert response.content["num_examples"] == expected_response["num_examples"]  # type: ignore
        if hub_dataset_name == "descriptive_statistics_string_text_partial":
            assert response.content["num_examples"] != descriptive_statistics_string_text_expected["num_examples"]

        response = response.content["statistics"]
        expected = expected_response["statistics"]  # type: ignore
        assert len(response) == len(expected), set(expected) - set([res["column_name"] for res in response])  # type: ignore
        assert set([column_response["column_name"] for column_response in response]) == set(  # type: ignore
            expected
        )  # assert returned feature names are as expected

        for column_response in response:  # type: ignore
            expected_column_response = expected[column_response["column_name"]]
            assert column_response["column_name"] == expected_column_response["column_name"]
            assert column_response["column_type"] == expected_column_response["column_type"]
            column_response_stats = column_response["column_statistics"]
            expected_column_response_stats = expected_column_response["column_statistics"]
            assert column_response_stats.keys() == expected_column_response_stats.keys()

            if column_response["column_type"] in [
                ColumnType.FLOAT,
                ColumnType.INT,
                ColumnType.STRING_TEXT,
                ColumnType.LIST,
                ColumnType.AUDIO,
                ColumnType.IMAGE,
            ]:
                hist, expected_hist = (
                    column_response_stats.pop("histogram"),
                    expected_column_response_stats.pop("histogram"),
                )
                if expected_hist:
                    assert hist["hist"] == expected_hist["hist"]
                    assert pytest.approx(hist["bin_edges"]) == expected_hist["bin_edges"]
                assert column_response_stats["nan_count"] == expected_column_response_stats["nan_count"]
                assert pytest.approx(column_response_stats) == expected_column_response_stats
                if column_response["column_type"] is ColumnType.INT:
                    assert column_response_stats["min"] == expected_column_response_stats["min"]
                    assert column_response_stats["max"] == expected_column_response_stats["max"]
            elif column_response["column_type"] in [ColumnType.STRING_LABEL, ColumnType.CLASS_LABEL]:
                assert column_response_stats == expected_column_response_stats
            elif column_response["column_type"] is ColumnType.BOOL:
                assert pytest.approx(
                    column_response_stats.pop("nan_proportion")
                ) == expected_column_response_stats.pop("nan_proportion")
                assert column_response_stats == expected_column_response_stats
            else:
                raise ValueError("Incorrect data type")<|MERGE_RESOLUTION|>--- conflicted
+++ resolved
@@ -284,47 +284,6 @@
 
 @pytest.fixture
 def audio_statistics_expected() -> dict:  # type: ignore
-<<<<<<< HEAD
-    audio_lengths = [1.0, 2.0, 3.0, 4.0]  # datasets consists of 4 audio files of 1, 2, 3, 4 seconds lengths
-    audio_statistics = count_expected_statistics_for_numerical_column(
-        column=pd.Series(audio_lengths), dtype=ColumnType.FLOAT
-    )
-    expected_statistics = {
-        "column_name": "audio",
-        "column_type": ColumnType.AUDIO,
-        "column_statistics": audio_statistics,
-    }
-    nan_audio_lengths = [1.0, None, 3.0, None]  # take first and third audio file for this testcase
-    nan_audio_statistics = count_expected_statistics_for_numerical_column(
-        column=pd.Series(nan_audio_lengths), dtype=ColumnType.FLOAT
-    )
-    expected_nan_statistics = {
-        "column_name": "audio_null",
-        "column_type": ColumnType.AUDIO,
-        "column_statistics": nan_audio_statistics,
-    }
-    expected_all_nan_statistics = {
-        "column_name": "audio_all_null",
-        "column_type": ColumnType.AUDIO,
-        "column_statistics": {
-            "nan_count": 4,
-            "nan_proportion": 1.0,
-            "min": None,
-            "max": None,
-            "mean": None,
-            "median": None,
-            "std": None,
-            "histogram": None,
-        },
-    }
-    return {
-        "num_examples": 4,
-        "statistics": {
-            "audio": expected_statistics,
-            "audio_null": expected_nan_statistics,
-            "audio_all_null": expected_all_nan_statistics,
-        },
-=======
     column_names_to_durations = [
         ("audio", [1.0, 2.0, 3.0, 4.0]),  # datasets consists of 4 audio files of 1, 2, 3, 4 seconds lengths
         ("audio_nan", [1.0, None, 3.0, None]),  # take first and third audio file for this testcase
@@ -344,54 +303,12 @@
     return {
         "num_examples": 4,
         "statistics": dataset_statistics,
->>>>>>> 67872e9b
         "partial": False,
     }
 
 
 @pytest.fixture
 def image_statistics_expected() -> dict:  # type: ignore
-<<<<<<< HEAD
-    image_widths = [640, 1440, 520, 1240]  # datasets consists of 4 image files
-    image_statistics = count_expected_statistics_for_numerical_column(
-        column=pd.Series(image_widths), dtype=ColumnType.INT
-    )
-    expected_statistics = {
-        "column_name": "image",
-        "column_type": ColumnType.IMAGE,
-        "column_statistics": image_statistics,
-    }
-    nan_image_lengths = [640, None, 520, None]  # take first and third image file for this testcase
-    nan_image_statistics = count_expected_statistics_for_numerical_column(
-        column=pd.Series(nan_image_lengths), dtype=ColumnType.INT
-    )
-    expected_nan_statistics = {
-        "column_name": "image_null",
-        "column_type": ColumnType.IMAGE,
-        "column_statistics": nan_image_statistics,
-    }
-    expected_all_nan_statistics = {
-        "column_name": "image_all_null",
-        "column_type": ColumnType.IMAGE,
-        "column_statistics": {
-            "nan_count": 4,
-            "nan_proportion": 1.0,
-            "min": None,
-            "max": None,
-            "mean": None,
-            "median": None,
-            "std": None,
-            "histogram": None,
-        },
-    }
-    return {
-        "num_examples": 4,
-        "statistics": {
-            "image": expected_statistics,
-            "image_null": expected_nan_statistics,
-            "image_all_null": expected_all_nan_statistics,
-        },
-=======
     column_names_to_widths = [
         ("image", [640, 1440, 520, 1240]),  # datasets consists of 4 image files
         ("image_nan", [640, None, 520, None]),  # take first and third image file for this testcase
@@ -409,219 +326,10 @@
     return {
         "num_examples": 4,
         "statistics": dataset_statistics,
->>>>>>> 67872e9b
         "partial": False,
     }
 
 
-<<<<<<< HEAD
-@pytest.mark.parametrize(
-    "column_name",
-    [
-        "float__column",
-        "float__null_column",
-        "float__nan_column",
-        "float__all_null_column",
-        "float__all_nan_column",
-        "float__negative_column",
-        "float__cross_zero_column",
-        "float__large_values_column",
-        "float__only_one_value_column",
-        "float__only_one_value_null_column",
-    ],
-)
-def test_float_statistics(
-    column_name: str,
-    descriptive_statistics_expected: dict,  # type: ignore
-    datasets: Mapping[str, Dataset],
-) -> None:
-    expected = descriptive_statistics_expected["statistics"][column_name]["column_statistics"]
-    data = datasets["descriptive_statistics"].to_dict()
-    computed = FloatColumn.compute_statistics(
-        data=pl.from_dict(data),
-        column_name=column_name,
-        n_samples=len(data[column_name]),
-    )
-    expected_hist, computed_hist = expected.pop("histogram"), computed.pop("histogram")
-    if computed_hist:
-        assert computed_hist["hist"] == expected_hist["hist"]
-        assert pytest.approx(computed_hist["bin_edges"]) == expected_hist["bin_edges"]
-    assert pytest.approx(computed) == expected
-    assert computed["nan_count"] == expected["nan_count"]
-
-
-@pytest.mark.parametrize(
-    "column_name",
-    [
-        "int__column",
-        "int__null_column",
-        "int__all_null_column",
-        "int__negative_column",
-        "int__cross_zero_column",
-        "int__large_values_column",
-        "int__only_one_value_column",
-        "int__only_one_value_null_column",
-    ],
-)
-def test_int_statistics(
-    column_name: str,
-    descriptive_statistics_expected: dict,  # type: ignore
-    datasets: Mapping[str, Dataset],
-) -> None:
-    expected = descriptive_statistics_expected["statistics"][column_name]["column_statistics"]
-    data = datasets["descriptive_statistics"].to_dict()
-    computed = IntColumn.compute_statistics(
-        data=pl.from_dict(data),
-        column_name=column_name,
-        n_samples=len(data[column_name]),
-    )
-    print(computed)
-    expected_hist, computed_hist = expected.pop("histogram"), computed.pop("histogram")
-    if computed_hist:
-        assert computed_hist["hist"] == expected_hist["hist"]
-        assert pytest.approx(computed_hist["bin_edges"]) == expected_hist["bin_edges"]
-    assert pytest.approx(computed) == expected
-    assert computed["nan_count"] == expected["nan_count"]
-    assert computed["min"] == expected["min"]
-    assert computed["max"] == expected["max"]
-
-
-@pytest.mark.parametrize(
-    "column_name",
-    [
-        "string_text__column",
-        "string_text__null_column",
-        "string_text__large_string_column",
-        "string_text__large_string_null_column",
-        "string_label__column",
-        "string_label__null_column",
-        "string_label__all_null_column",
-    ],
-)
-def test_string_statistics(
-    column_name: str,
-    descriptive_statistics_expected: dict,  # type: ignore
-    descriptive_statistics_string_text_expected: dict,  # type: ignore
-    datasets: Mapping[str, Dataset],
-) -> None:
-    if column_name.startswith("string_text__"):
-        expected = descriptive_statistics_string_text_expected["statistics"][column_name]["column_statistics"]
-        data = datasets["descriptive_statistics_string_text"].to_dict()
-    else:
-        expected = descriptive_statistics_expected["statistics"][column_name]["column_statistics"]
-        data = datasets["descriptive_statistics"].to_dict()
-    computed = StringColumn.compute_statistics(
-        data=pl.from_dict(data),
-        column_name=column_name,
-        n_samples=len(data[column_name]),
-    )
-    if column_name.startswith("string_text__"):
-        expected_hist, computed_hist = expected.pop("histogram"), computed.pop("histogram")
-        assert expected_hist["hist"] == computed_hist["hist"]
-        assert expected_hist["bin_edges"] == pytest.approx(computed_hist["bin_edges"])
-        assert expected == pytest.approx(computed)
-    else:
-        assert expected == computed
-
-
-@pytest.mark.parametrize(
-    "column_name",
-    [
-        "class_label__column",
-        "class_label__null_column",
-        "class_label__all_null_column",
-        "class_label__less_classes_column",
-        "class_label__string_column",
-        "class_label__string_null_column",
-        "class_label__string_all_null_column",
-    ],
-)
-def test_class_label_statistics(
-    column_name: str,
-    descriptive_statistics_expected: dict,  # type: ignore
-    datasets: Mapping[str, Dataset],
-) -> None:
-    expected = descriptive_statistics_expected["statistics"][column_name]["column_statistics"]
-    class_label_feature = datasets["descriptive_statistics"].features[column_name]
-    data = datasets["descriptive_statistics"].to_dict()
-    computed = ClassLabelColumn.compute_statistics(
-        data=pl.from_dict(data),
-        column_name=column_name,
-        n_samples=len(data[column_name]),
-        feature_dict={"_type": "ClassLabel", "names": class_label_feature.names},
-    )
-    assert expected == computed
-
-
-@pytest.mark.parametrize(
-    "column_name",
-    [
-        "bool__column",
-        "bool__null_column",
-        "bool__all_null_column",
-    ],
-)
-def test_bool_statistics(
-    column_name: str,
-    descriptive_statistics_expected: dict,  # type: ignore
-    datasets: Mapping[str, Dataset],
-) -> None:
-    expected = descriptive_statistics_expected["statistics"][column_name]["column_statistics"]
-    data = datasets["descriptive_statistics"].to_dict()
-    computed = BoolColumn.compute_statistics(
-        data=pl.from_dict(data),
-        column_name=column_name,
-        n_samples=len(data[column_name]),
-    )
-    assert computed == expected
-
-
-@pytest.mark.parametrize(
-    "column_name",
-    [
-        "list__int_column",
-        "list__int_null_column",
-        "list__int_all_null_column",
-        "list__string_column",
-        "list__string_null_column",
-        "list__string_all_null_column",
-        "list__dict_column",
-        "list__dict_null_column",
-        "list__dict_all_null_column",
-        "list__sequence_int_column",
-        "list__sequence_int_null_column",
-        "list__sequence_int_all_null_column",
-        "list__sequence_class_label_column",
-        "list__sequence_class_label_null_column",
-        "list__sequence_class_label_all_null_column",
-        "list__sequence_of_sequence_bool_column",
-        "list__sequence_of_sequence_bool_null_column",
-        "list__sequence_of_sequence_bool_all_null_column",
-        "list__sequence_of_sequence_dict_column",
-        "list__sequence_of_sequence_dict_null_column",
-        "list__sequence_of_sequence_dict_all_null_column",
-        "list__sequence_of_list_dict_column",
-        "list__sequence_of_list_dict_null_column",
-        "list__sequence_of_list_dict_all_null_column",
-    ],
-)
-def test_list_statistics(
-    column_name: str,
-    descriptive_statistics_expected: dict,  # type: ignore
-    datasets: Mapping[str, Dataset],
-) -> None:
-    expected = descriptive_statistics_expected["statistics"][column_name]["column_statistics"]
-    data = datasets["descriptive_statistics"].to_dict()
-    computed = ListColumn.compute_statistics(
-        data=pl.from_dict(data),
-        column_name=column_name,
-        n_samples=len(data[column_name]),
-    )
-    assert computed == expected
-
-
-=======
->>>>>>> 67872e9b
 @pytest.fixture
 def struct_thread_panic_error_parquet_file(tmp_path_factory: pytest.TempPathFactory) -> str:
     repo_id = "__DUMMY_TRANSFORMERS_USER__/test_polars_panic_error"
@@ -655,83 +363,6 @@
 
 
 @pytest.mark.parametrize(
-<<<<<<< HEAD
-    "column_name",
-    ["audio", "audio_null", "audio_all_null"],
-)
-def test_audio_statistics(
-    column_name: str,
-    audio_statistics_expected: dict,  # type: ignore
-    datasets: Mapping[str, Dataset],
-    tmp_path_factory: pytest.TempPathFactory,
-) -> None:
-    expected = audio_statistics_expected["statistics"][column_name]["column_statistics"]
-    parquet_directory = tmp_path_factory.mktemp("data")
-    parquet_filename = parquet_directory / "data.parquet"
-    dataset_table = datasets["audio_statistics"].data
-    dataset_table_embedded = embed_table_storage(dataset_table)  # store audio as bytes instead of paths to files
-    pq.write_table(dataset_table_embedded, parquet_filename)
-    computed = AudioColumn.compute_statistics(
-        parquet_directory=parquet_directory,
-        column_name=column_name,
-        n_samples=4,
-    )
-    assert computed == expected
-
-    # write samples as bytes, not as struct {"bytes": b"", "path": ""}
-    audios = datasets["audio_statistics"][column_name][:]
-    pa_table_bytes = pa.Table.from_pydict(
-        {column_name: [open(audio["path"], "rb").read() if audio else None for audio in audios]}
-    )
-    pq.write_table(pa_table_bytes, parquet_filename)
-    computed = AudioColumn.compute_statistics(
-        parquet_directory=parquet_directory,
-        column_name=column_name,
-        n_samples=4,
-    )
-    assert computed == expected
-
-
-@pytest.mark.parametrize(
-    "column_name",
-    ["image", "image_null", "image_all_null"],
-)
-def test_image_statistics(
-    column_name: str,
-    image_statistics_expected: dict,  # type: ignore
-    datasets: Mapping[str, Dataset],
-    tmp_path_factory: pytest.TempPathFactory,
-) -> None:
-    expected = image_statistics_expected["statistics"][column_name]["column_statistics"]
-    parquet_directory = tmp_path_factory.mktemp("data")
-    parquet_filename = parquet_directory / "data.parquet"
-    dataset_table = datasets["image_statistics"].data
-    dataset_table_embedded = embed_table_storage(dataset_table)  # store image as bytes instead of paths to files
-    pq.write_table(dataset_table_embedded, parquet_filename)
-    computed = ImageColumn.compute_statistics(
-        parquet_directory=parquet_directory,
-        column_name=column_name,
-        n_samples=4,
-    )
-    assert computed == expected
-
-    # write samples as bytes, not as struct {"bytes": b"", "path": ""}
-    images = datasets["image_statistics"][column_name][:]
-    pa_table_bytes = pa.Table.from_pydict(
-        {column_name: [open(image["path"], "rb").read() if image else None for image in images]}
-    )
-    pq.write_table(pa_table_bytes, parquet_filename)
-    computed = ImageColumn.compute_statistics(
-        parquet_directory=parquet_directory,
-        column_name=column_name,
-        n_samples=4,
-    )
-    assert computed == expected
-
-
-@pytest.mark.parametrize(
-=======
->>>>>>> 67872e9b
     "hub_dataset_name,expected_error_code",
     [
         ("descriptive_statistics", None),
