--- conflicted
+++ resolved
@@ -11,13 +11,9 @@
 from libcommon.storage import (
     StrPath,
     init_assets_dir,
-<<<<<<< HEAD
+    init_duckdb_index_cache_dir,
     init_parquet_metadata_dir,
     init_stats_cache_dir,
-=======
-    init_duckdb_index_cache_dir,
-    init_parquet_metadata_dir,
->>>>>>> b988e218
 )
 from pytest import MonkeyPatch, fixture
 
