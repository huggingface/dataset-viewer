from dataclasses import dataclass
from http import HTTPStatus
from typing import Optional

import pytest
from libcommon.constants import CONFIG_SPLIT_NAMES_KINDS
from libcommon.exceptions import CustomError
from libcommon.processing_graph import processing_graph
from libcommon.queue import JobDocument, Queue
from libcommon.resources import CacheMongoResource, QueueMongoResource
from libcommon.simple_cache import CachedResponseDocument, get_response, upsert_response
from libcommon.utils import JobInfo, Priority, Status

from worker.config import AppConfig
from worker.dtos import CompleteJobResult
from worker.job_manager import JobManager
from worker.job_runners.dataset.dataset_job_runner import DatasetJobRunner

JOB_TYPE = "dataset-config-names"
JOB_TYPE_2 = "dataset-info"


@pytest.fixture(autouse=True)
def prepare_and_clean_mongo(
    cache_mongo_resource: CacheMongoResource,
    queue_mongo_resource: QueueMongoResource,
) -> None:
    # prepare the database before each test, and clean it afterwards
    pass


class DummyJobRunner(DatasetJobRunner):
    @staticmethod
    def get_job_type() -> str:
        return JOB_TYPE

    def compute(self) -> CompleteJobResult:
        return CompleteJobResult({"key": "value"})


@dataclass
class CacheEntry:
    error_code: Optional[str]
    job_runner_version: Optional[int]
    dataset_git_revision: Optional[str]
    progress: Optional[float] = None


def test_check_type(
    app_config: AppConfig,
) -> None:
    job_id = "job_id"
    dataset = "dataset"
    revision = "revision"
    config = None
    split = None

    job_info = JobInfo(
        job_id=job_id,
        type=JOB_TYPE_2,
        params={
            "dataset": dataset,
            "revision": revision,
            "config": config,
            "split": split,
        },
        priority=Priority.NORMAL,
        difficulty=50,
        attempts=0,
    )
    with pytest.raises(ValueError):
        job_runner = DummyJobRunner(
            job_info=job_info,
            app_config=app_config,
        )
        JobManager(job_info=job_info, app_config=app_config, job_runner=job_runner)

    job_info = JobInfo(
        job_id=job_id,
        type=JOB_TYPE,
        params={
            "dataset": dataset,
            "revision": revision,
            "config": config,
            "split": split,
        },
        priority=Priority.NORMAL,
        difficulty=50,
        attempts=0,
    )
    job_runner = DummyJobRunner(
        job_info=job_info,
        app_config=app_config,
    )
    JobManager(job_info=job_info, app_config=app_config, job_runner=job_runner)


@pytest.mark.parametrize(
    "priority",
    [
        Priority.LOW,
        Priority.NORMAL,
    ],
)
def test_backfill(priority: Priority, app_config: AppConfig) -> None:
    queue = Queue()
    assert JobDocument.objects().count() == 0
    queue.add_job(
        job_type="dataset-config-names",
        dataset="dataset",
        revision="revision",
        config=None,
        split=None,
        priority=priority,
        difficulty=50,
    )
    job_info = queue.start_job()
    assert job_info["priority"] == priority

    job_runner = DummyJobRunner(
        job_info=job_info,
        app_config=app_config,
    )

    job_manager = JobManager(job_info=job_info, app_config=app_config, job_runner=job_runner)
    assert job_manager.priority == priority

    job_result = job_manager.run_job()
    assert job_result["is_success"]
    assert job_result["output"] is not None
    assert job_result["output"]["content"] == {"key": "value"}

    job_manager.finish(job_result=job_result)

    # check that the job has been finished and deleted
    assert JobDocument.objects(pk=job_info["job_id"]).count() == 0

    # check that the cache entry has have been created
    cached_response = get_response(kind="dataset-config-names", dataset="dataset", config=None, split=None)
    assert cached_response is not None
    assert cached_response["http_status"] == HTTPStatus.OK
    assert cached_response["error_code"] is None
    assert cached_response["content"] == {"key": "value"}
    assert cached_response["dataset_git_revision"] == "revision"
    assert (
        cached_response["job_runner_version"]
        == processing_graph.get_processing_step("dataset-config-names").job_runner_version
    )
    assert cached_response["progress"] == 1.0

    child = processing_graph.get_children("dataset-config-names").pop()
    dataset_child_jobs = queue.get_dump_with_status(job_type=child.job_type, status=Status.WAITING)
    assert len(dataset_child_jobs) == 1
    assert dataset_child_jobs[0]["dataset"] == "dataset"
    assert dataset_child_jobs[0]["revision"] == "revision"
    assert dataset_child_jobs[0]["priority"] is priority.value


def test_job_runner_set_crashed(app_config: AppConfig) -> None:
    dataset = "dataset"
    revision = "revision"
    message = "I'm crashed :("

    queue = Queue()
    assert JobDocument.objects().count() == 0
    queue.add_job(
        job_type="dataset-config-names",
        dataset=dataset,
        revision=revision,
        priority=Priority.NORMAL,
        difficulty=50,
    )
    job_info = queue.start_job()

    job_runner = DummyJobRunner(
        job_info=job_info,
        app_config=app_config,
    )

    job_manager = JobManager(job_info=job_info, app_config=app_config, job_runner=job_runner)

    job_manager.set_crashed(message=message)
    response = CachedResponseDocument.objects()[0]
    expected_error = {"error": message}
    assert response.http_status == HTTPStatus.NOT_IMPLEMENTED
    assert response.error_code == "JobManagerCrashedError"
    assert response.dataset == dataset
    assert response.dataset_git_revision == revision
    assert response.content == expected_error
    assert response.details == expected_error
    # TODO: check if it stores the correct dataset git sha and job version when it's implemented


def test_raise_if_parallel_response_exists(app_config: AppConfig) -> None:
    [stepA, stepB] = CONFIG_SPLIT_NAMES_KINDS
    dataset = "dataset"
    revision = "revision"
    config = "config"
    split = None
    upsert_response(
        kind=stepA,
        dataset=dataset,
        config=config,
        split=split,
        content={},
        dataset_git_revision=revision,
        job_runner_version=processing_graph.get_processing_step(stepA).job_runner_version,
        progress=1.0,
        http_status=HTTPStatus.OK,
        attempts=0,
    )

    job_info = JobInfo(
        job_id="job_id",
        type=stepB,
        params={
            "dataset": dataset,
            "revision": revision,
            "config": config,
            "split": split,
        },
        priority=Priority.NORMAL,
        difficulty=50,
        attempts=0,
    )

    class DummyConfigJobRunner(DatasetJobRunner):
        @staticmethod
        def get_job_type() -> str:
            return stepB

        def compute(self) -> CompleteJobResult:
            return CompleteJobResult({})

<<<<<<< HEAD
def test_doesnotexist(app_config: AppConfig) -> None:
    dataset = "doesnotexist"
    revision = "revision"
    config, split = get_default_config_split()

    job_info = JobInfo(
        job_id="job_id",
        type="dummy",
        params={
            "dataset": dataset,
            "revision": revision,
            "config": config,
            "split": split,
        },
        priority=Priority.NORMAL,
        difficulty=50,
        attempts=0,
    )
    processing_step_name = "dummy"
    processing_graph = ProcessingGraph(
        ProcessingGraphConfig(
            {
                "dataset-level": {"input_type": "dataset"},
                processing_step_name: {
                    "input_type": "dataset",
                    "job_runner_version": 1,
                    "triggered_by": "dataset-level",
                },
            }
        )
    )

    job_runner = DummyJobRunner(
=======
    job_runner = DummyConfigJobRunner(
>>>>>>> 2c5f5b8a
        job_info=job_info,
        app_config=app_config,
    )

    job_manager = JobManager(job_info=job_info, app_config=app_config, job_runner=job_runner)
    with pytest.raises(CustomError) as exc_info:
        job_manager.raise_if_parallel_response_exists(parallel_step_name=stepA)
    assert exc_info.value.status_code == HTTPStatus.INTERNAL_SERVER_ERROR
    assert exc_info.value.code == "ResponseAlreadyComputedError"<|MERGE_RESOLUTION|>--- conflicted
+++ resolved
@@ -232,43 +232,7 @@
         def compute(self) -> CompleteJobResult:
             return CompleteJobResult({})
 
-<<<<<<< HEAD
-def test_doesnotexist(app_config: AppConfig) -> None:
-    dataset = "doesnotexist"
-    revision = "revision"
-    config, split = get_default_config_split()
-
-    job_info = JobInfo(
-        job_id="job_id",
-        type="dummy",
-        params={
-            "dataset": dataset,
-            "revision": revision,
-            "config": config,
-            "split": split,
-        },
-        priority=Priority.NORMAL,
-        difficulty=50,
-        attempts=0,
-    )
-    processing_step_name = "dummy"
-    processing_graph = ProcessingGraph(
-        ProcessingGraphConfig(
-            {
-                "dataset-level": {"input_type": "dataset"},
-                processing_step_name: {
-                    "input_type": "dataset",
-                    "job_runner_version": 1,
-                    "triggered_by": "dataset-level",
-                },
-            }
-        )
-    )
-
-    job_runner = DummyJobRunner(
-=======
     job_runner = DummyConfigJobRunner(
->>>>>>> 2c5f5b8a
         job_info=job_info,
         app_config=app_config,
     )
