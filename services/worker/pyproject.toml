[tool.poetry]
authors = ["Sylvain Lesage <sylvain.lesage@huggingface.co>"]
description = "Worker that processes jobs and stores the responses in the cache"
name = "worker"
version = "1.0.0"
license = "Apache-2.0"

[tool.poetry.dependencies]
Pillow = "^9.4.0"
PyICU = "^2.10.2"
aiohttp = "^3.8.4"
apache-beam = "2.41.0" # ^2 gives a InvalidWheelName error because it tries to install 2.42 that has not been released...
bs4 = "^0.0.1"
conllu = "^4.5.2"
datasets = { extras = ["audio", "vision"], version = "~2.10.0" }
environs = "^9.5.0"
gdown = "^4.6.3"
huggingface-hub = "^0.12.0"
kenlm = { git = "https://github.com/kpu/kenlm", branch = "master" }
kss = "^2.6.0"
libcommon = {path = "../../libs/libcommon", develop = true}
lm-dataformat = "^0.0.20"
lxml = "^4.9.2"
nlp = "^0.4.0"
nltk = "^3.8.1"
openpyxl = "^3.1.1"
pdf2image = "^1.16.2"
py7zr = "^0.20.4"
pydub = "^0.25.1"
pypdf2 = "^3.0.1"
python = "3.9.15"
rarfile = "^4.0"
scikit-learn = "^1.2.1"
<<<<<<< HEAD
tensorflow = {version = "^2.11.0", markers = "sys_platform != 'darwin' or platform_machine != 'arm64'"}
=======
tensorflow-cpu = [
    {version = "^2.11.0", markers = "sys_platform == 'linux' and platform_machine != 'aarch64'"},
    {version = "^2.11.0", markers = "sys_platform == 'darwin' and platform_machine != 'arm64'"}
]
tensorflow-aarch64 = {version = "^2.11.0", markers = "sys_platform == 'linux' and platform_machine == 'aarch64'"}
>>>>>>> d9545543
tensorflow-macos = {version = "^2.11.0", markers = "sys_platform == 'darwin' and platform_machine == 'arm64'"}
tfrecord = "^1.14.1"
torch = { url = "https://download.pytorch.org/whl/cpu/torch-1.13.1%2Bcpu-cp39-cp39-linux_x86_64.whl" }
torchaudio = { url = "https://download.pytorch.org/whl/cpu/torchaudio-0.13.1%2Bcpu-cp39-cp39-linux_x86_64.whl" }
transformers = "^4.26.1"
trec-car-tools = { path = "vendors/trec-car-tools/python3" }
typer = "^0.4.2"
wget = "^3.2"
mirakuru = "^2.4.2"

[tool.poetry.group.dev.dependencies]
bandit = "^1.7.4"
black = "^22.12.0"
flake8 = "^3.9.2"
isort = "^5.12.0"
mypy = "^1.0.0"
pandas-stubs = "^1.5.3"
pip-audit = "^2.4.14"
pytest = "^7.2.1"
pytest-cov = "^2.12.1"
types-psutil = "^5.9.5"
types-requests = "^2.28.11"

[build-system]
build-backend = "poetry.core.masonry.api"
requires = ["poetry-core>=1.0.0"]

[tool.pytest.ini_options]
filterwarnings = ["ignore::DeprecationWarning"]
markers = [
    "wip: tests being developed"
]

[tool.coverage.run]
source = ["worker"]

[tool.isort]
profile = "black"

[tool.black]
line-length = 119
preview = true

[tool.mypy]
exclude = 'vendors'
strict = true

[[tool.mypy.overrides]]
module = "datasets.*"
ignore_missing_imports = true<|MERGE_RESOLUTION|>--- conflicted
+++ resolved
@@ -31,15 +31,11 @@
 python = "3.9.15"
 rarfile = "^4.0"
 scikit-learn = "^1.2.1"
-<<<<<<< HEAD
-tensorflow = {version = "^2.11.0", markers = "sys_platform != 'darwin' or platform_machine != 'arm64'"}
-=======
 tensorflow-cpu = [
     {version = "^2.11.0", markers = "sys_platform == 'linux' and platform_machine != 'aarch64'"},
     {version = "^2.11.0", markers = "sys_platform == 'darwin' and platform_machine != 'arm64'"}
 ]
 tensorflow-aarch64 = {version = "^2.11.0", markers = "sys_platform == 'linux' and platform_machine == 'aarch64'"}
->>>>>>> d9545543
 tensorflow-macos = {version = "^2.11.0", markers = "sys_platform == 'darwin' and platform_machine == 'arm64'"}
 tfrecord = "^1.14.1"
 torch = { url = "https://download.pytorch.org/whl/cpu/torch-1.13.1%2Bcpu-cp39-cp39-linux_x86_64.whl" }
