# SPDX-License-Identifier: Apache-2.0
# Copyright 2022 The HuggingFace Authors.

from http import HTTPStatus
from unittest.mock import patch

from huggingface_hub.hf_api import DatasetInfo
from libapi.exceptions import ResponseNotReadyError
from libapi.utils import get_cache_entry_from_steps
from libcommon.exceptions import (
    DatasetInBlockListError,
    NotSupportedDisabledRepositoryError,
    NotSupportedDisabledViewerError,
    NotSupportedPrivateRepositoryError,
)
from libcommon.operations import EntityInfo
from libcommon.processing_graph import processing_graph
from libcommon.queue import Queue
from libcommon.simple_cache import upsert_response
from pytest import raises

from api.config import AppConfig, EndpointConfig
from api.routes.endpoint import EndpointsDefinition


def test_endpoints_definition() -> None:
    endpoint_config = EndpointConfig.from_env()

    endpoints_definition = EndpointsDefinition(processing_graph, endpoint_config)
    assert endpoints_definition

    definition = endpoints_definition.steps_by_input_type_and_endpoint
    assert definition

    splits = definition["/splits"]
    assert splits is not None
    assert sorted(list(splits)) == ["config", "dataset"]
    assert splits["dataset"] is not None
    assert splits["config"] is not None
    assert len(splits["dataset"]) == 1  # Has one processing step
    assert len(splits["config"]) == 2  # Has two processing steps

    first_rows = definition["/first-rows"]
    assert first_rows is not None
    assert sorted(list(first_rows)) == ["split"]
    assert first_rows["split"] is not None
    assert len(first_rows["split"]) == 2  # Has two processing steps

    parquet = definition["/parquet"]
    assert parquet is not None
    assert sorted(list(parquet)) == ["config", "dataset"]
    assert parquet["dataset"] is not None
    assert parquet["config"] is not None
    assert len(parquet["dataset"]) == 1  # Only has one processing step
    assert len(parquet["config"]) == 1  # Only has one processing step

    dataset_info = definition["/info"]
    assert dataset_info is not None
    assert sorted(list(dataset_info)) == ["config", "dataset"]
    assert dataset_info["dataset"] is not None
    assert dataset_info["config"] is not None
    assert len(dataset_info["dataset"]) == 1  # Only has one processing step
    assert len(dataset_info["config"]) == 1  # Only has one processing step

    size = definition["/size"]
    assert size is not None
    assert sorted(list(size)) == ["config", "dataset"]
    assert size["dataset"] is not None
    assert size["config"] is not None
    assert len(size["dataset"]) == 1  # Only has one processing step
    assert len(size["config"]) == 1  # Only has one processing step

    opt_in_out_urls = definition["/opt-in-out-urls"]
    assert opt_in_out_urls is not None
    assert sorted(list(opt_in_out_urls)) == ["config", "dataset", "split"]
    assert opt_in_out_urls["split"] is not None
    assert opt_in_out_urls["config"] is not None
    assert opt_in_out_urls["dataset"] is not None
    assert len(opt_in_out_urls["split"]) == 1  # Only has one processing step
    assert len(opt_in_out_urls["config"]) == 1  # Only has one processing step
    assert len(opt_in_out_urls["dataset"]) == 1  # Only has one processing step

    is_valid = definition["/is-valid"]
    assert is_valid is not None
    assert sorted(list(is_valid)) == ["config", "dataset", "split"]
    assert is_valid["dataset"] is not None
    assert is_valid["config"] is not None
    assert is_valid["split"] is not None
    assert len(is_valid["dataset"]) == 1  # Only has one processing step
    assert len(is_valid["config"]) == 1  # Only has one processing step
    assert len(is_valid["split"]) == 1  # Only has one processing step

    # assert old deleted endpoints don't exist
    with raises(KeyError):
        _ = definition["/dataset-info"]
    with raises(KeyError):
        _ = definition["/parquet-and-dataset-info"]
    with raises(KeyError):
        _ = definition["/config-names"]


def test_get_cache_entry_from_steps() -> None:
    dataset = "dataset"
    revision = "revision"
    config = "config"

    app_config = AppConfig.from_env()

    cache_with_error = "config-split-names-from-streaming"
    cache_without_error = "config-split-names-from-info"

    upsert_response(
        kind=cache_without_error,
        dataset=dataset,
        dataset_git_revision=revision,
        config=config,
        content={},
        http_status=HTTPStatus.OK,
    )

    upsert_response(
        kind=cache_with_error,
        dataset=dataset,
        dataset_git_revision=revision,
        config=config,
        content={},
        http_status=HTTPStatus.INTERNAL_SERVER_ERROR,
    )

    # succeeded result is returned
    result = get_cache_entry_from_steps(
        processing_step_names=[cache_without_error, cache_with_error],
        dataset=dataset,
        config=config,
        split=None,
        hf_endpoint=app_config.common.hf_endpoint,
        blocked_datasets=[],
    )
    assert result
    assert result["http_status"] == HTTPStatus.OK

    # succeeded result is returned even if first step failed
    result = get_cache_entry_from_steps(
        processing_step_names=[cache_with_error, cache_without_error],
        dataset=dataset,
        config=config,
        split=None,
        hf_endpoint=app_config.common.hf_endpoint,
        blocked_datasets=[],
    )
    assert result
    assert result["http_status"] == HTTPStatus.OK

    # error result is returned if all steps failed
    result = get_cache_entry_from_steps(
        processing_step_names=[cache_with_error, cache_with_error],
        dataset=dataset,
        config=config,
        split=None,
        hf_endpoint=app_config.common.hf_endpoint,
        blocked_datasets=[],
    )
    assert result
    assert result["http_status"] == HTTPStatus.INTERNAL_SERVER_ERROR
    assert result["error_code"] is None

    # pending job throws exception
    queue = Queue()
    queue.add_job(job_type="dataset-split-names", dataset=dataset, revision=revision, config=config, difficulty=50)
    with patch("libcommon.operations.update_dataset", return_value=None):
        # ^ the dataset does not exist on the Hub, we don't want to raise an issue here
        with raises(ResponseNotReadyError):
            get_cache_entry_from_steps(
                processing_step_names=["dataset-split-names"],
                dataset=dataset,
                config=None,
                split=None,
                hf_endpoint=app_config.common.hf_endpoint,
                blocked_datasets=[],
            )


def test_get_cache_entry_from_steps_no_cache() -> None:
    dataset = "dataset"
    revision = "revision"
    config = "config"

    app_config = AppConfig.from_env()

    no_cache = "config-is-valid"

    with patch(
        "libcommon.operations.get_dataset_info",
        return_value=DatasetInfo(id=dataset, sha=revision, private=False, downloads=0, likes=0, tags=[]),
    ):
        # ^ the dataset does not exist on the Hub, we don't want to raise an issue here

        # if the dataset is not blocked and no cache exists, ResponseNotReadyError is raised
        with raises(ResponseNotReadyError):
            get_cache_entry_from_steps(
                processing_step_names=[no_cache],
                dataset=dataset,
                config=config,
                split=None,
                hf_endpoint=app_config.common.hf_endpoint,
                blocked_datasets=[],
            )


def test_get_cache_entry_from_steps_no_cache_disabled_viewer() -> None:
    dataset = "dataset"
    revision = "revision"
    config = "config"

    app_config = AppConfig.from_env()

    no_cache = "config-is-valid"

    with patch(
        "libcommon.operations.get_dataset_info",
        return_value=DatasetInfo(
            id=dataset, sha=revision, private=False, downloads=0, likes=0, tags=[], card_data={"viewer": False}
        ),
    ):
        # ^ the dataset does not exist on the Hub, we don't want to raise an issue here

        with raises(NotSupportedDisabledViewerError):
            get_cache_entry_from_steps(
                processing_step_names=[no_cache],
                dataset=dataset,
                config=config,
                split=None,
                hf_endpoint=app_config.common.hf_endpoint,
                blocked_datasets=[],
            )


def test_get_cache_entry_from_steps_no_cache_disabled() -> None:
    dataset = "dataset"
    revision = "revision"
    config = "config"

    app_config = AppConfig.from_env()

    no_cache = "config-is-valid"

    with patch(
        "libcommon.operations.get_dataset_info",
        return_value=DatasetInfo(
            id=dataset, sha=revision, private=False, downloads=0, likes=0, tags=[], disabled=True
        ),
    ):
        # ^ the dataset does not exist on the Hub, we don't want to raise an issue here
        # we set the dataset as disabled

        with raises(NotSupportedDisabledRepositoryError):
            get_cache_entry_from_steps(
                processing_step_names=[no_cache],
                dataset=dataset,
                config=config,
                split=None,
                hf_endpoint=app_config.common.hf_endpoint,
                blocked_datasets=[],
            )


def test_get_cache_entry_from_steps_no_cache_private() -> None:
    dataset = "dataset"
    revision = "revision"
    config = "config"
    author = "author"

    app_config = AppConfig.from_env()

    no_cache = "config-is-valid"

    with patch(
        "libcommon.operations.get_dataset_info",
<<<<<<< HEAD
        return_value=DatasetInfo(id=dataset, sha=revision, private=True, downloads=0, likes=0, tags=[], author=author),
    ), patch("libcommon.operations.get_entity_info", return_value=EntityInfo(isPro=False, isEnterprise=False)):
        # ^ the dataset and the author do not exist on the Hub, we don't want to raise an issue here
=======
        return_value=DatasetInfo(id=dataset, sha=revision, private=True, downloads=0, likes=0, tags=[]),
    ):
        # ^ the dataset does not exist on the Hub, we don't want to raise an issue here

>>>>>>> 061e2ec6
        with raises(NotSupportedPrivateRepositoryError):
            get_cache_entry_from_steps(
                processing_step_names=[no_cache],
                dataset=dataset,
                config=config,
                split=None,
                hf_endpoint=app_config.common.hf_endpoint,
                blocked_datasets=[],
            )


def test_get_cache_entry_from_steps_no_cache_private_pro() -> None:
    dataset = "dataset"
    revision = "revision"
    config = "config"
    author = "author"

    app_config = AppConfig.from_env()

    no_cache = "config-is-valid"

    with patch(
        "libcommon.operations.get_dataset_info",
        return_value=DatasetInfo(id=dataset, sha=revision, private=True, downloads=0, likes=0, tags=[], author=author),
    ), patch("libcommon.operations.get_entity_info", return_value=EntityInfo(isPro=True, isEnterprise=False)):
        # ^ the dataset and the author do not exist on the Hub, we don't want to raise an issue here
        with raises(ResponseNotReadyError):
            get_cache_entry_from_steps(
                processing_step_names=[no_cache],
                dataset=dataset,
                config=config,
                split=None,
                hf_endpoint=app_config.common.hf_endpoint,
                blocked_datasets=[],
            )


def test_get_cache_entry_from_steps_no_cache_private_enterprise() -> None:
    dataset = "dataset"
    revision = "revision"
    config = "config"
    author = "author"

    app_config = AppConfig.from_env()

    no_cache = "config-is-valid"

    with patch(
        "libcommon.operations.get_dataset_info",
        return_value=DatasetInfo(id=dataset, sha=revision, private=True, downloads=0, likes=0, tags=[], author=author),
    ), patch("libcommon.operations.get_entity_info", return_value=EntityInfo(isPro=False, isEnterprise=True)):
        # ^ the dataset and the author do not exist on the Hub, we don't want to raise an issue here
        with raises(ResponseNotReadyError):
            get_cache_entry_from_steps(
                processing_step_names=[no_cache],
                dataset=dataset,
                config=config,
                split=None,
                hf_endpoint=app_config.common.hf_endpoint,
                blocked_datasets=[],
            )


def test_get_cache_entry_from_steps_no_cache_blocked() -> None:
    dataset = "dataset"
    revision = "revision"
    config = "config"

    app_config = AppConfig.from_env()

    no_cache = "config-is-valid"

    with patch(
        "libcommon.operations.get_dataset_info",
        return_value=DatasetInfo(id=dataset, sha=revision, private=False, downloads=0, likes=0, tags=[]),
    ):
        # ^ the dataset does not exist on the Hub, we don't want to raise an issue here

        # error result is returned if the dataset is blocked and no cache exists
        with raises(DatasetInBlockListError):
            get_cache_entry_from_steps(
                processing_step_names=[no_cache],
                dataset=dataset,
                config=config,
                split=None,
                hf_endpoint=app_config.common.hf_endpoint,
                blocked_datasets=[dataset],
            )<|MERGE_RESOLUTION|>--- conflicted
+++ resolved
@@ -276,16 +276,9 @@
 
     with patch(
         "libcommon.operations.get_dataset_info",
-<<<<<<< HEAD
         return_value=DatasetInfo(id=dataset, sha=revision, private=True, downloads=0, likes=0, tags=[], author=author),
     ), patch("libcommon.operations.get_entity_info", return_value=EntityInfo(isPro=False, isEnterprise=False)):
         # ^ the dataset and the author do not exist on the Hub, we don't want to raise an issue here
-=======
-        return_value=DatasetInfo(id=dataset, sha=revision, private=True, downloads=0, likes=0, tags=[]),
-    ):
-        # ^ the dataset does not exist on the Hub, we don't want to raise an issue here
-
->>>>>>> 061e2ec6
         with raises(NotSupportedPrivateRepositoryError):
             get_cache_entry_from_steps(
                 processing_step_names=[no_cache],
