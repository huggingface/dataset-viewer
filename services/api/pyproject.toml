--- conflicted
+++ resolved
@@ -6,11 +6,7 @@
 license = "Apache-2.0"
 
 [tool.poetry.dependencies]
-<<<<<<< HEAD
-cryptography = "^41.0.1"
 duckdb = "^0.8.1"
-=======
->>>>>>> b66d12e3
 environs = "^9.5.0"
 jsonschema = "^4.17.0"
 libapi = {path = "../../libs/libapi", develop = true}
