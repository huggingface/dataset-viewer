--- conflicted
+++ resolved
@@ -200,11 +200,6 @@
                 with StepProfiler(method="search_endpoint", step="perform FTS command"):
                     logging.debug(f"connect to index file {index_file_location}")
                     (num_rows_total, pa_table) = full_text_search(index_file_location, query, offset, length)
-<<<<<<< HEAD
-                    Path(index_file_location).touch()
-=======
-
->>>>>>> 15e44895
                 with StepProfiler(method="search_endpoint", step="create response"):
                     if "features" in duckdb_index_cache_entry["content"] and isinstance(
                         duckdb_index_cache_entry["content"]["features"], dict
@@ -213,30 +208,16 @@
                     else:
                         features = Features.from_arrow_schema(pa_table.schema)
                     response = create_response(
-<<<<<<< HEAD
-                        pa_table,
-                        dataset,
-                        config,
-                        split,
-                        cached_assets_base_url,
-                        storage_client,
-                        offset,
-                        features,
-                        num_rows_total,
-=======
                         pa_table=pa_table,
                         dataset=dataset,
                         revision=revision,
                         config=config,
                         split=split,
                         cached_assets_base_url=cached_assets_base_url,
-                        cached_assets_directory=cached_assets_directory,
-                        s3_client=s3_client,
-                        cached_assets_s3_folder_name=cached_assets_s3_folder_name,
+                        storage_client=storage_client,
                         offset=offset,
                         features=features,
                         num_rows_total=num_rows_total,
->>>>>>> 15e44895
                     )
                 with StepProfiler(method="search_endpoint", step="generate the OK response"):
                     return get_json_ok_response(response, max_age=max_age_long, revision=revision)
