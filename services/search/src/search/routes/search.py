--- conflicted
+++ resolved
@@ -32,15 +32,10 @@
 )
 from libcommon.processing_graph import ProcessingGraph
 from libcommon.prometheus import StepProfiler
-<<<<<<< HEAD
+from libcommon.s3_client import S3Client
 from libcommon.storage import StrPath
+from libcommon.storage_options import DirectoryStorageOptions, S3StorageOptions
 from libcommon.utils import MAX_NUM_ROWS_PER_PAGE, PaginatedResponse
-=======
-from libcommon.s3_client import S3Client
-from libcommon.storage import StrPath, init_dir
-from libcommon.storage_options import DirectoryStorageOptions, S3StorageOptions
-from libcommon.utils import PaginatedResponse
->>>>>>> 1de1c706
 from libcommon.viewer_utils.features import (
     get_supported_unsupported_columns,
     to_features_list,
@@ -228,7 +223,7 @@
                             error_code=duckdb_index_cache_entry["error_code"],
                             revision=revision,
                         )
-                    if content["has_fts"] is not True:
+                    if duckdb_index_cache_entry["content"]["has_fts"] is not True:
                         raise SearchFeatureNotAvailableError("The split does not have search feature enabled.")
 
                 with StepProfiler(method="search_endpoint", step="download index file if missing"):
