--- conflicted
+++ resolved
@@ -17,13 +17,8 @@
 
 [tool.poetry.group.dev.dependencies]
 bandit = "^1.7.4"
-<<<<<<< HEAD
-mypy = "^1.8.0"
+mypy = "^1.10.0"
 pip-audit = "^2.7.3"
-=======
-mypy = "^1.10.0"
-pip-audit = "^2.5.4"
->>>>>>> 2c66fad5
 pytest = "^7.2.1"
 pytest-httpx = "^0.26.0"
 ruff = "^0"
