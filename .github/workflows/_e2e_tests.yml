--- conflicted
+++ resolved
@@ -55,13 +55,7 @@
           IMAGE_REVERSE_PROXY: "${{fromJson(needs.get-config.outputs.dockerConfig).dockerImage.reverseProxy}}"
           IMAGE_SERVICE_ADMIN: "${{fromJson(needs.get-config.outputs.dockerConfig).dockerImage.services.admin}}"
           IMAGE_SERVICE_API: "${{fromJson(needs.get-config.outputs.dockerConfig).dockerImage.services.api}}"
-<<<<<<< HEAD
-          IMAGE_WORKER_SPLITS: "${{fromJson(needs.get-config.outputs.dockerConfig).dockerImage.workers.splits}}"
-          IMAGE_WORKER_FIRST_ROWS: "${{fromJson(needs.get-config.outputs.dockerConfig).dockerImage.workers.firstRows}}"
-          IMAGE_WORKER_PARQUET: "${{fromJson(needs.get-config.outputs.dockerConfig).dockerImage.workers.parquet}}"
-=======
           IMAGE_WORKER_DATASETS_BASED: "${{fromJson(needs.get-config.outputs.dockerConfig).dockerImage.workers.datasets_based}}"
->>>>>>> 080da2ef
           WORKER_SLEEP_TIME: "1"
           # hard coded, see e2e/tests/fixtures/hub.py
           COMMON_HF_ENDPOINT: "https://hub-ci.huggingface.co"
