# SPDX-License-Identifier: Apache-2.0
# Copyright 2022 The HuggingFace Authors.

name: Check Python code quality
on:
  workflow_call:
    inputs:
      working-directory:
        required: true
        type: string
env:
  # required to get access to use a cached poetry venv in "/home/runner/.cache/pypoetry/virtualenvs"
  POETRY_VIRTUALENVS_IN_PROJECT: false
  python-version: "3.9.18"
  poetry-version: "1.8.2"
jobs:
  code-quality:
    defaults:
      run:
        shell: bash
        working-directory: ${{ inputs.working-directory }}
    runs-on: "ubuntu-latest"
    steps:
      - uses: actions/checkout@v4
      - name: Install poetry
        run: pipx install poetry==${{ env.poetry-version }}
      - name: Use Python
        uses: actions/setup-python@v5
        with:
          python-version: ${{ env.python-version }}
          cache: "poetry"
          cache-dependency-path: |
            ${{ inputs.working-directory }}/poetry.lock
      - name: Install packages
        run: sudo apt update; sudo apt install -y ffmpeg libavcodec-extra libsndfile1
      - name: Verify consistency of poetry.lock with pyproject.toml
        run: poetry lock --no-update --check
      - name: Install dependencies
        # "poetry env use" is required: https://github.com/actions/setup-python/issues/374#issuecomment-1088938718
        run: |
          poetry env use "${{ env.python-version }}"
          poetry install
      - name: Run ruff linter
        run: |
          if [ -d src ]; then poetry run ruff check src; fi
          if [ -d tests ]; then poetry run ruff check tests --ignore=ARG; fi
      - name: Run ruff formatter
        run: |
          if [ -d src ]; then poetry run ruff format --check src; fi
          if [ -d tests ]; then poetry run ruff format --check tests; fi
      - name: Run mypy
        run: |
          if [ -d src ]; then poetry run mypy src; fi
          if [ -d tests ]; then poetry run mypy tests; fi
      - name: Run bandit
        run: if [ -d src ]; then poetry run bandit -r src; fi
<<<<<<< HEAD
#      - name: Run pip-audit
#        run: bash -c "poetry run pip-audit --ignore-vuln GHSA-wj6h-64fc-37mp --ignore-vuln GHSA-wfm5-v35h-vwf4 --ignore-vuln GHSA-cwvm-v4w8-q58c --ignore-vuln PYSEC-2022-43059 -r <(poetry export -f requirements.txt --with dev | sed '/^libapi @/d' | sed '/^libcommon @/d')"
#        ^ Disabled until we update datasets
=======
      # - name: Run pip-audit
      #   run: bash -c "poetry run pip-audit --ignore-vuln GHSA-wj6h-64fc-37mp --ignore-vuln GHSA-wfm5-v35h-vwf4 --ignore-vuln GHSA-cwvm-v4w8-q58c --ignore-vuln PYSEC-2022-43059 -r <(poetry export -f requirements.txt --with dev | sed '/^libapi @/d' | sed '/^libcommon @/d')"
      # ^ 20240506 - disabled until we upgrade to huggingface-hub@0.23
>>>>>>> 5aa26c87
<|MERGE_RESOLUTION|>--- conflicted
+++ resolved
@@ -54,12 +54,6 @@
           if [ -d tests ]; then poetry run mypy tests; fi
       - name: Run bandit
         run: if [ -d src ]; then poetry run bandit -r src; fi
-<<<<<<< HEAD
-#      - name: Run pip-audit
-#        run: bash -c "poetry run pip-audit --ignore-vuln GHSA-wj6h-64fc-37mp --ignore-vuln GHSA-wfm5-v35h-vwf4 --ignore-vuln GHSA-cwvm-v4w8-q58c --ignore-vuln PYSEC-2022-43059 -r <(poetry export -f requirements.txt --with dev | sed '/^libapi @/d' | sed '/^libcommon @/d')"
-#        ^ Disabled until we update datasets
-=======
       # - name: Run pip-audit
       #   run: bash -c "poetry run pip-audit --ignore-vuln GHSA-wj6h-64fc-37mp --ignore-vuln GHSA-wfm5-v35h-vwf4 --ignore-vuln GHSA-cwvm-v4w8-q58c --ignore-vuln PYSEC-2022-43059 -r <(poetry export -f requirements.txt --with dev | sed '/^libapi @/d' | sed '/^libcommon @/d')"
-      # ^ 20240506 - disabled until we upgrade to huggingface-hub@0.23
->>>>>>> 5aa26c87
+      # ^ 20240506 - disabled until we upgrade to huggingface-hub@0.23 and datasets@2.20