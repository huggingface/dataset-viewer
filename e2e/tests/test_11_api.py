# SPDX-License-Identifier: Apache-2.0
# Copyright 2022 The HuggingFace Authors.

from collections.abc import Iterator
from typing import Literal, Optional

import pytest

from .constants import (
    ENTERPRISE_ORG,
    ENTERPRISE_USER,
    ENTERPRISE_USER_TOKEN,
    NORMAL_ORG,
    NORMAL_USER,
    NORMAL_USER_COOKIE,
    NORMAL_USER_TOKEN,
    PRO_USER,
    PRO_USER_TOKEN,
)
from .utils import get_default_config_split, poll_until_ready_and_assert, tmp_dataset

# TODO: test disabled repo (no way of changing that from the API)


def get_auth_headers(auth_type: str) -> dict[str, str]:
    return (
        {"Authorization": f"Bearer {NORMAL_USER_TOKEN}"}
        if auth_type == "token"
        else {"Cookie": f"token={NORMAL_USER_COOKIE}"}
        if auth_type == "cookie"
        else {}
    )


def poll_parquet_until_ready_and_assert(
    dataset: str,
    expected_status_code: int = 200,
    expected_error_code: Optional[str] = None,
    headers: Optional[dict[str, str]] = None,
) -> None:
    # /parquet being successful means that:
    # - the dataset is supported
    # - both tokens worked: hf_token to read the datasets, and the parquet_converter token to write the parquet files
    response = poll_until_ready_and_assert(
        relative_url=f"/parquet?dataset={dataset}&config=default",
        expected_status_code=expected_status_code,
        expected_error_code=expected_error_code,
        headers=headers,
        check_x_revision=False,
        dataset=dataset,
    )
    if expected_status_code == 200:
        body = response.json()
        assert "parquet_files" in body, body
        assert len(body["parquet_files"]) == 1, body


@pytest.mark.parametrize(
    "auth_type,expected_status_code,expected_error_code",
    [
        (None, 200, None),
        ("token", 200, None),
        ("cookie", 200, None),
    ],
)
def test_auth_public(
    normal_user_public_dataset: str,
    auth_type: str,
    expected_status_code: int,
    expected_error_code: str,
) -> None:
    # asking for the dataset will launch the jobs, without the need of a webhook
    poll_parquet_until_ready_and_assert(
        dataset=normal_user_public_dataset,
        headers=get_auth_headers(auth_type),
        expected_status_code=expected_status_code,
        expected_error_code=expected_error_code,
    )


@pytest.fixture(scope="module")
def normal_user_gated_dataset(csv_path: str) -> Iterator[str]:
    with tmp_dataset(
        namespace=NORMAL_USER, token=NORMAL_USER_TOKEN, files={"data.csv": csv_path}, repo_settings={"gated": "auto"}
    ) as dataset:
        yield dataset


@pytest.mark.parametrize(
    "auth_type,expected_status_code,expected_error_code",
    [
        (None, 401, "ExternalUnauthenticatedError"),
        ("token", 200, None),
        ("cookie", 200, None),
    ],
)
def test_auth_gated(
    normal_user_gated_dataset: str,
    auth_type: str,
    expected_status_code: int,
    expected_error_code: str,
) -> None:
    poll_parquet_until_ready_and_assert(
        dataset=normal_user_gated_dataset,
        headers=get_auth_headers(auth_type),
        expected_status_code=expected_status_code,
        expected_error_code=expected_error_code,
    )


@pytest.fixture(scope="module")
def normal_user_private_dataset(csv_path: str) -> Iterator[str]:
    with tmp_dataset(
        namespace=NORMAL_USER, token=NORMAL_USER_TOKEN, files={"data.csv": csv_path}, repo_settings={"private": True}
    ) as dataset:
        yield dataset


@pytest.mark.parametrize(
    "auth_type,expected_status_code,expected_error_code",
    [
        (None, 401, "ExternalUnauthenticatedError"),
        ("token", 501, "NotSupportedPrivateRepositoryError"),
        ("cookie", 501, "NotSupportedPrivateRepositoryError"),
    ],
)
def test_auth_private(
    normal_user_private_dataset: str,
    auth_type: str,
    expected_status_code: int,
    expected_error_code: str,
) -> None:
    poll_parquet_until_ready_and_assert(
        dataset=normal_user_private_dataset,
        headers=get_auth_headers(auth_type),
        expected_status_code=expected_status_code,
        expected_error_code=expected_error_code,
    )


def test_normal_org_private(csv_path: str) -> None:
    with tmp_dataset(
        namespace=NORMAL_ORG, token=NORMAL_USER_TOKEN, files={"data.csv": csv_path}, repo_settings={"private": True}
    ) as dataset:
        poll_parquet_until_ready_and_assert(
            dataset=dataset,
            headers=get_auth_headers("token"),
            expected_status_code=501,
            expected_error_code="NotSupportedPrivateRepositoryError",
        )


def test_pro_user_private(csv_path: str) -> None:
    with tmp_dataset(
        namespace=PRO_USER, token=PRO_USER_TOKEN, files={"data.csv": csv_path}, repo_settings={"private": True}
    ) as dataset:
        poll_parquet_until_ready_and_assert(
            dataset=dataset,
            headers={"Authorization": f"Bearer {PRO_USER_TOKEN}"},
<<<<<<< HEAD
=======
            expected_status_code=501,
            expected_error_code="NotSupportedPrivateRepositoryError",
>>>>>>> d8a5b3e7
        )


def test_enterprise_user_private(csv_path: str) -> None:
    with tmp_dataset(
        namespace=ENTERPRISE_USER,
        token=ENTERPRISE_USER_TOKEN,
        files={"data.csv": csv_path},
        repo_settings={"private": True},
    ) as dataset:
        poll_parquet_until_ready_and_assert(
            dataset=dataset,
            headers={"Authorization": f"Bearer {ENTERPRISE_USER_TOKEN}"},
            expected_status_code=501,
            expected_error_code="NotSupportedPrivateRepositoryError",
        )


def test_enterprise_org_private(csv_path: str) -> None:
    with tmp_dataset(
        namespace=ENTERPRISE_ORG,
        token=ENTERPRISE_USER_TOKEN,
        files={"data.csv": csv_path},
        repo_settings={"private": True},
    ) as dataset:
        poll_parquet_until_ready_and_assert(
            dataset=dataset,
            headers={"Authorization": f"Bearer {ENTERPRISE_USER_TOKEN}"},
<<<<<<< HEAD
=======
            expected_status_code=501,
            expected_error_code="NotSupportedPrivateRepositoryError",
>>>>>>> d8a5b3e7
        )


def test_normal_user_private_gated(csv_path: str) -> None:
    with tmp_dataset(
        namespace=NORMAL_USER,
        token=NORMAL_USER_TOKEN,
        files={"data.csv": csv_path},
        repo_settings={"private": True, "gated": "auto"},
    ) as dataset:
        poll_parquet_until_ready_and_assert(
            dataset=dataset,
            headers={"Authorization": f"Bearer {NORMAL_USER_TOKEN}"},
            expected_status_code=501,
            expected_error_code="NotSupportedPrivateRepositoryError",
        )


def test_pro_user_private_gated(csv_path: str) -> None:
    with tmp_dataset(
        namespace=PRO_USER,
        token=PRO_USER_TOKEN,
        files={"data.csv": csv_path},
        repo_settings={"private": True, "gated": "auto"},
    ) as dataset:
        poll_parquet_until_ready_and_assert(
            dataset=dataset,
            headers={"Authorization": f"Bearer {PRO_USER_TOKEN}"},
<<<<<<< HEAD
=======
            expected_status_code=501,
            expected_error_code="NotSupportedPrivateRepositoryError",
>>>>>>> d8a5b3e7
        )


def test_normal_user_blocked_private(csv_path: str) -> None:
    with tmp_dataset(
        namespace=NORMAL_USER,
        token=NORMAL_USER_TOKEN,
        files={"data.csv": csv_path},
        dataset_prefix="blocked-",
        # ^ should be caught by COMMON_BLOCKED_DATASETS := "__DUMMY_DATASETS_SERVER_USER__/blocked-*"
        repo_settings={"private": True},
    ) as dataset:
        poll_parquet_until_ready_and_assert(
            dataset=dataset,
            headers=get_auth_headers("token"),
            expected_status_code=501,
            expected_error_code="NotSupportedPrivateRepositoryError",
        )


def test_normal_user_blocked_public(csv_path: str) -> None:
    with tmp_dataset(
        namespace=NORMAL_USER,
        token=NORMAL_USER_TOKEN,
        files={"data.csv": csv_path},
        dataset_prefix="blocked-",
        # ^ should be caught by COMMON_BLOCKED_DATASETS := "__DUMMY_DATASETS_SERVER_USER__/blocked-*"
    ) as dataset:
        poll_parquet_until_ready_and_assert(
            dataset=dataset, expected_status_code=501, expected_error_code="DatasetInBlockListError"
        )


@pytest.fixture
def disabled_viewer_readme_path(tmp_path_factory: pytest.TempPathFactory) -> str:
    path = str(tmp_path_factory.mktemp("data") / "README.md")
    with open(path, "w", newline="") as f:
        f.writelines(
            [
                "---\n",
                "viewer: false\n",
                "---\n",
                "\n",
                "# Dataset\n",
            ]
        )
    return path


def test_normal_user_disabled_viewer(csv_path: str, disabled_viewer_readme_path: str) -> None:
    with tmp_dataset(
        namespace=NORMAL_USER,
        token=NORMAL_USER_TOKEN,
        files={"data.csv": csv_path, "README.md": disabled_viewer_readme_path},
    ) as dataset:
        poll_parquet_until_ready_and_assert(
            dataset=dataset, expected_status_code=501, expected_error_code="NotSupportedDisabledViewerError"
        )


def test_normal_user_disabled_discussions(csv_path: str) -> None:
    # it should have no effect, but we saw a strange bug once where disabling discussions prevented the dataset from being read
    with tmp_dataset(
        namespace=NORMAL_USER,
        token=NORMAL_USER_TOKEN,
        files={"data.csv": csv_path},
        repo_settings={"discussionsDisabled": True},
    ) as dataset:
        poll_parquet_until_ready_and_assert(dataset=dataset)


@pytest.mark.parametrize(
    "endpoint,input_type",
    [
        ("/splits", "dataset"),
        ("/splits", "config"),
        ("/first-rows", "split"),
        ("/parquet", "dataset"),
        ("/parquet", "config"),
        ("/info", "dataset"),
        ("/info", "config"),
        ("/size", "dataset"),
        ("/size", "config"),
        ("/is-valid", "dataset"),
        ("/statistics", "split"),
    ],
)
def test_endpoint(
    normal_user_public_dataset: str,
    endpoint: str,
    input_type: Literal["all", "dataset", "config", "split"],
) -> None:
    # TODO: add dataset with various splits, or various configs
    dataset = normal_user_public_dataset
    config, split = get_default_config_split()

    # asking for the dataset will launch the jobs, without the need of a webhook
    relative_url = endpoint
    if input_type != "all":
        relative_url += f"?dataset={dataset}"
        if input_type != "dataset":
            relative_url += f"&config={config}"
            if input_type != "config":
                relative_url += f"&split={split}"

    poll_until_ready_and_assert(relative_url=relative_url, check_x_revision=input_type != "all", dataset=dataset)


def test_rows_endpoint(normal_user_public_dataset: str) -> None:
    # TODO: add dataset with various splits, or various configs
    dataset = normal_user_public_dataset
    config, split = get_default_config_split()
    # ensure the /rows endpoint works as well
    offset = 1
    length = 10
    rows_response = poll_until_ready_and_assert(
        relative_url=f"/rows?dataset={dataset}&config={config}&split={split}&offset={offset}&length={length}",
        check_x_revision=True,
        dataset=dataset,
    )
    content = rows_response.json()
    assert "rows" in content, rows_response
    assert "features" in content, rows_response
    rows = content["rows"]
    features = content["features"]
    assert isinstance(rows, list), rows
    assert isinstance(features, list), features
    assert len(rows) == 3, rows
    assert rows[0] == {
        "row_idx": 1,
        "row": {
            "col_1": "Vader turns round and round in circles as his ship spins into space.",
            "col_2": 1,
            "col_3": 1.0,
            "col_4": "B",
            "col_5": False,
        },
        "truncated_cells": [],
    }, rows[0]
    assert features == [
        {"feature_idx": 0, "name": "col_1", "type": {"dtype": "string", "_type": "Value"}},
        {"feature_idx": 1, "name": "col_2", "type": {"dtype": "int64", "_type": "Value"}},
        {"feature_idx": 2, "name": "col_3", "type": {"dtype": "float64", "_type": "Value"}},
        {"feature_idx": 3, "name": "col_4", "type": {"dtype": "string", "_type": "Value"}},
        {"feature_idx": 4, "name": "col_5", "type": {"dtype": "bool", "_type": "Value"}},
    ], features<|MERGE_RESOLUTION|>--- conflicted
+++ resolved
@@ -157,11 +157,6 @@
         poll_parquet_until_ready_and_assert(
             dataset=dataset,
             headers={"Authorization": f"Bearer {PRO_USER_TOKEN}"},
-<<<<<<< HEAD
-=======
-            expected_status_code=501,
-            expected_error_code="NotSupportedPrivateRepositoryError",
->>>>>>> d8a5b3e7
         )
 
 
@@ -190,11 +185,6 @@
         poll_parquet_until_ready_and_assert(
             dataset=dataset,
             headers={"Authorization": f"Bearer {ENTERPRISE_USER_TOKEN}"},
-<<<<<<< HEAD
-=======
-            expected_status_code=501,
-            expected_error_code="NotSupportedPrivateRepositoryError",
->>>>>>> d8a5b3e7
         )
 
 
@@ -223,11 +213,6 @@
         poll_parquet_until_ready_and_assert(
             dataset=dataset,
             headers={"Authorization": f"Bearer {PRO_USER_TOKEN}"},
-<<<<<<< HEAD
-=======
-            expected_status_code=501,
-            expected_error_code="NotSupportedPrivateRepositoryError",
->>>>>>> d8a5b3e7
         )
 
 
