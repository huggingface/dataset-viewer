--- conflicted
+++ resolved
@@ -25,7 +25,6 @@
     pass
 
 
-<<<<<<< HEAD
 @pytest.fixture
 def get_worker(
     cache_database_resource: CacheDatabaseResource,
@@ -47,6 +46,7 @@
                 "priority": Priority.NORMAL,
             },
             common_config=app_config.common,
+            datasets_based_config=app_config.datasets_based,
             processing_step=ProcessingStep(
                 endpoint=ParquetWorker.get_job_type(),
                 input_type="dataset",
@@ -59,31 +59,6 @@
         )
 
     return _get_worker
-=======
-def get_worker(dataset: str, app_config: AppConfig, force: bool = False) -> ParquetWorker:
-    return ParquetWorker(
-        job_info={
-            "type": ParquetWorker.get_job_type(),
-            "dataset": dataset,
-            "config": None,
-            "split": None,
-            "job_id": "job_id",
-            "force": force,
-            "priority": Priority.NORMAL,
-        },
-        common_config=app_config.common,
-        datasets_based_config=app_config.datasets_based,
-        processing_step=ProcessingStep(
-            endpoint=ParquetWorker.get_job_type(),
-            input_type="dataset",
-            requires=None,
-            required_by_dataset_viewer=False,
-            parent=None,
-            ancestors=[],
-            children=[],
-        ),
-    )
->>>>>>> afd2e49f
 
 
 @pytest.mark.parametrize(
