--- conflicted
+++ resolved
@@ -28,20 +28,15 @@
     # be safe to use a global variable (and to set the datasets cache globally)
     datasets_cache: Optional[Path] = None
 
-<<<<<<< HEAD
     def __init__(
         self, job_info: JobInfo, app_config: AppConfig, processing_step: ProcessingStep, hf_datasets_cache: Path
     ) -> None:
-        super().__init__(job_info=job_info, common_config=app_config.common, processing_step=processing_step)
-=======
-    def __init__(self, job_info: JobInfo, app_config: AppConfig, processing_step: ProcessingStep) -> None:
         super().__init__(
             job_info=job_info,
             common_config=app_config.common,
             datasets_based_config=app_config.datasets_based,
             processing_step=processing_step,
         )
->>>>>>> afd2e49f
         self.datasets_based_config = app_config.datasets_based
         self.base_datasets_cache = hf_datasets_cache
 
