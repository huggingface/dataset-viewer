# SPDX-License-Identifier: Apache-2.0
# Copyright 2022 The HuggingFace Authors.

import functools
import itertools
import logging
import time
import warnings
from http import HTTPStatus
from typing import Any, List, Literal, Mapping, Optional, TypedDict, Union

from datasets import (
    Dataset,
    Features,
    IterableDataset,
    get_dataset_config_info,
    get_dataset_config_names,
    get_dataset_split_names,
    load_dataset,
)
from datasets.data_files import EmptyDatasetError as _EmptyDatasetError
<<<<<<< HEAD
=======
from libcommon.exceptions import CustomError
from libcommon.processing_graph import ProcessingStep
>>>>>>> 769bc3aa
from libcommon.simple_cache import SplitFullName as _SplitFullName
from libcommon.utils import orjson_dumps

from datasets_based.config import AppConfig, FirstRowsConfig
from datasets_based.features import get_cell_value
from datasets_based.worker import (
    ConfigNotFoundError,
    JobInfo,
    SplitNotFoundError,
    WorkerError,
)
from datasets_based.workers._datasets_based_worker import DatasetsBasedWorker

FirstRowsWorkerErrorCode = Literal[
    "SplitsNamesError",
    "EmptyDatasetError",
    "InfoError",
    "FeaturesError",
    "StreamingRowsError",
    "NormalRowsError",
    "RowsPostProcessingError",
    "TooManyColumnsError",
    "TooBigContentError",
]


class FirstRowsWorkerError(WorkerError):
    """Base class for exceptions in this module."""

    def __init__(
        self,
        message: str,
        status_code: HTTPStatus,
        code: FirstRowsWorkerErrorCode,
        cause: Optional[BaseException] = None,
        disclose_cause: bool = False,
    ):
        super().__init__(
            message=message, status_code=status_code, code=code, cause=cause, disclose_cause=disclose_cause
        )


class SplitsNamesError(FirstRowsWorkerError):
    """Raised when the split names could not be fetched."""

    def __init__(self, message: str, cause: Optional[BaseException] = None):
        super().__init__(message, HTTPStatus.INTERNAL_SERVER_ERROR, "SplitsNamesError", cause, True)


class EmptyDatasetError(FirstRowsWorkerError):
    """Raised when the dataset has no data."""

    def __init__(self, message: str, cause: Optional[BaseException] = None):
        super().__init__(message, HTTPStatus.INTERNAL_SERVER_ERROR, "EmptyDatasetError", cause, True)


class InfoError(FirstRowsWorkerError):
    """Raised when the info could not be fetched."""

    def __init__(self, message: str, cause: Optional[BaseException] = None):
        super().__init__(message, HTTPStatus.INTERNAL_SERVER_ERROR, "InfoError", cause, True)


class FeaturesError(FirstRowsWorkerError):
    """Raised when the features could not be fetched."""

    def __init__(self, message: str, cause: Optional[BaseException] = None):
        super().__init__(message, HTTPStatus.INTERNAL_SERVER_ERROR, "FeaturesError", cause, True)


class StreamingRowsError(FirstRowsWorkerError):
    """Raised when the rows could not be fetched in streaming mode."""

    def __init__(self, message: str, cause: Optional[BaseException] = None):
        super().__init__(message, HTTPStatus.INTERNAL_SERVER_ERROR, "StreamingRowsError", cause, True)


class NormalRowsError(FirstRowsWorkerError):
    """Raised when the rows could not be fetched in normal mode."""

    def __init__(self, message: str, cause: Optional[BaseException] = None):
        super().__init__(message, HTTPStatus.INTERNAL_SERVER_ERROR, "NormalRowsError", cause, True)


class RowsPostProcessingError(FirstRowsWorkerError):
    """Raised when the rows could not be post-processed successfully."""

    def __init__(self, message: str, cause: Optional[BaseException] = None):
        super().__init__(message, HTTPStatus.INTERNAL_SERVER_ERROR, "RowsPostProcessingError", cause, False)


class TooManyColumnsError(FirstRowsWorkerError):
    """Raised when the dataset exceeded the max number of columns."""

    def __init__(self, message: str, cause: Optional[BaseException] = None):
        super().__init__(message, HTTPStatus.INTERNAL_SERVER_ERROR, "TooManyColumnsError", cause, True)


class TooBigContentError(FirstRowsWorkerError):
    """Raised when the first rows content exceeded the max size of bytes."""

    def __init__(self, message: str, cause: Optional[BaseException] = None):
        super().__init__(message, HTTPStatus.INTERNAL_SERVER_ERROR, "TooBigContentError", cause, False)


def retry():
    def decorator_retry(func):
        """retries with an increasing sleep before every attempt"""
        SLEEPS = [1, 7, 70, 7 * 60, 70 * 60]
        MAX_ATTEMPTS = len(SLEEPS)

        @functools.wraps(func)
        def decorator(*args, **kwargs):
            attempt = 0
            last_err = None
            while attempt < MAX_ATTEMPTS:
                try:
                    """always sleep before calling the function. It will prevent rate limiting in the first place"""
                    duration = SLEEPS[attempt]
                    logging.info(f"Sleep during {duration} seconds to preventively mitigate rate limiting.")
                    time.sleep(duration)
                    return func(*args, **kwargs)
                except ConnectionError as err:
                    logging.info("Got a ConnectionError, possibly due to rate limiting. Let's retry.")
                    last_err = err
                    attempt += 1
            raise RuntimeError(f"Give up after {attempt} attempts with ConnectionError") from last_err

        return decorator

    return decorator_retry


Row = Mapping[str, Any]


class FeatureItem(TypedDict):
    feature_idx: int
    name: str
    type: Mapping[str, Any]


class RowItem(TypedDict):
    row_idx: int
    row: Mapping[str, Any]
    truncated_cells: List[str]


class FirstRowsResponse(TypedDict):
    dataset: str
    config: str
    split: str
    features: List[FeatureItem]
    rows: List[RowItem]


@retry()
def get_rows(
    dataset: str,
    config: str,
    split: str,
    streaming: bool,
    rows_max_number: int,
    use_auth_token: Union[bool, str, None] = False,
) -> List[Row]:
    ds = load_dataset(
        dataset,
        name=config,
        split=split,
        streaming=streaming,
        use_auth_token=use_auth_token,
    )
    if streaming:
        if not isinstance(ds, IterableDataset):
            raise TypeError("load_dataset should return an IterableDataset in streaming mode")
    elif not isinstance(ds, Dataset):
        raise TypeError("load_dataset should return a Dataset in normal mode")
    rows_plus_one = list(itertools.islice(ds, rows_max_number + 1))
    # ^^ to be able to detect if a split has exactly ROWS_MAX_NUMBER rows
    if len(rows_plus_one) <= rows_max_number:
        logging.debug(f"all the rows in the split have been fetched ({len(rows_plus_one)})")
    else:
        logging.debug(f"the rows in the split have been truncated ({rows_max_number} rows)")
    return rows_plus_one[:rows_max_number]


def get_json_size(obj: Any) -> int:
    """Returns the size of an object in bytes once serialized as JSON

    Args:
        obj (Any): the Python object

    Returns:
        int: the size of the serialized object in bytes
    """
    return len(orjson_dumps(obj))


# from https://stackoverflow.com/a/43848928/7351594
def utf8_lead_byte(b: int) -> bool:
    """A UTF-8 intermediate byte starts with the bits 10xxxxxx."""
    return (b & 0xC0) != 0x80


def utf8_byte_truncate(text: str, max_bytes: int) -> str:
    """If text[max_bytes] is not a lead byte, back up until a lead byte is
    found and truncate before that character."""
    utf8 = text.encode("utf8")
    if len(utf8) <= max_bytes:
        return text
    i = max_bytes
    while i > 0 and not utf8_lead_byte(utf8[i]):
        i -= 1
    return utf8[:i].decode("utf8", "ignore")


# Mutates row_item, and returns it anyway
def truncate_row_item(row_item: RowItem, min_cell_bytes: int) -> RowItem:
    row = {}
    for column_name, cell in row_item["row"].items():
        # for now: all the cells above min_cell_bytes are truncated to min_cell_bytes
        # it's done by replacing the cell (which can have any type) by a string with
        # its JSON serialization, and then truncating it to min_cell_bytes
        cell_json = orjson_dumps(cell)
        if len(cell_json) <= min_cell_bytes:
            row[column_name] = cell
        else:
            cell_json_str = cell_json.decode("utf8", "ignore")
            row_item["truncated_cells"].append(column_name)
            row[column_name] = utf8_byte_truncate(text=cell_json_str, max_bytes=min_cell_bytes)
    row_item["row"] = row
    return row_item


COMMA_SIZE = 1  # the comma "," is encoded with one byte in utf-8


# Mutates row_items, and returns them anyway
def truncate_row_items(row_items: List[RowItem], min_cell_bytes: int, rows_max_bytes: int) -> List[RowItem]:
    # compute the current size
    rows_bytes = sum(get_json_size(row_item) for row_item in row_items) + COMMA_SIZE * (len(row_items) - 1)

    # Loop backwards, so that the last rows are truncated first
    for row_item in reversed(row_items):
        if rows_bytes < rows_max_bytes:
            break
        previous_size = get_json_size(row_item) + COMMA_SIZE
        row_item = truncate_row_item(row_item=row_item, min_cell_bytes=min_cell_bytes)
        new_size = get_json_size(row_item) + COMMA_SIZE
        rows_bytes += new_size - previous_size
        row_idx = row_item["row_idx"]
        logging.debug(f"the size of the rows is now ({rows_bytes}) after truncating row idx={row_idx}")
    return row_items


def to_row_item(row_idx: int, row: Row) -> RowItem:
    return {
        "row_idx": row_idx,
        "row": row,
        "truncated_cells": [],
    }


def create_truncated_row_items(
    rows: List[Row],
    min_cell_bytes: int,
    rows_max_bytes: int,
    rows_min_number: int,
) -> List[RowItem]:
    row_items = []
    rows_bytes = 0

    # two restrictions must be enforced:
    # - at least rows_min_number rows
    # - at most rows_max_bytes bytes. Note that it's the limit to the sum of the rows sizes. The JSON response size
    #   will be greater, due to the other fields (row_idx, truncated_cells, features, etc.).
    # To enforce this:
    # 1. first get the first rows_min_number rows
    for row_idx, row in enumerate(rows[:rows_min_number]):
        row_item = to_row_item(row_idx=row_idx, row=row)
        rows_bytes += get_json_size(row_item) + COMMA_SIZE
        row_items.append(row_item)

    # 2. if the total is over the bytes limit, truncate the values, iterating backwards starting
    # from the last rows, until getting under the threshold
    # caveat: the truncation might not be enough to get under the threshold if:
    # - the number of columns is too high
    # - rows_max_bytes is too low (or even negative)
    if rows_bytes >= rows_max_bytes:
        logging.debug(
            f"the size of the first {rows_min_number} rows ({rows_bytes}) is above the max number of bytes"
            f" ({rows_max_bytes}), they will be truncated"
        )
        return truncate_row_items(row_items=row_items, min_cell_bytes=min_cell_bytes, rows_max_bytes=rows_max_bytes)

    # 3. else: add the remaining rows until the end, or until the bytes threshold
    for idx, row in enumerate(rows[rows_min_number:]):
        row_idx = rows_min_number + idx
        row_item = to_row_item(row_idx=row_idx, row=row)
        rows_bytes += get_json_size(row_item) + COMMA_SIZE
        if rows_bytes >= rows_max_bytes:
            logging.debug(
                f"the rows in the split have been truncated to {row_idx} row(s) to keep the size"
                f" ({rows_bytes}) under the limit ({rows_max_bytes})"
            )
            break
        row_items.append(row_item)
    return row_items


def transform_rows(
    dataset: str,
    config: str,
    split: str,
    rows: List[Row],
    features: Features,
    assets_base_url: str,
    assets_directory: str,
) -> List[Row]:
    return [
        {
            featureName: get_cell_value(
                dataset=dataset,
                config=config,
                split=split,
                row_idx=row_idx,
                cell=row[featureName] if featureName in row else None,
                featureName=featureName,
                fieldType=fieldType,
                assets_base_url=assets_base_url,
                assets_directory=assets_directory,
            )
            for (featureName, fieldType) in features.items()
        }
        for row_idx, row in enumerate(rows)
    ]


# in JSON, dicts do not carry any order, so we need to return a list
#
# > An object is an *unordered* collection of zero or more name/value pairs, where a name is a string and a value
#   is a string, number, boolean, null, object, or array.
# > An array is an *ordered* sequence of zero or more values.
# > The terms "object" and "array" come from the conventions of JavaScript.
# from https://stackoverflow.com/a/7214312/7351594 / https://www.rfc-editor.org/rfc/rfc7159.html
def to_features_list(features: Features) -> List[FeatureItem]:
    features_dict = features.to_dict()
    return [
        {
            "feature_idx": idx,
            "name": name,
            "type": features_dict[name],
        }
        for idx, name in enumerate(features)
    ]


class SplitFullName(TypedDict):
    dataset: str
    config: str
    split: str


def get_dataset_split_full_names(dataset: str, use_auth_token: Union[bool, str, None] = False) -> List[SplitFullName]:
    logging.info(f"get dataset '{dataset}' split full names")
    return [
        {"dataset": dataset, "config": config, "split": split}
        for config in get_dataset_config_names(path=dataset, use_auth_token=use_auth_token)
        for split in get_dataset_split_names(path=dataset, config_name=config, use_auth_token=use_auth_token)
    ]


def compute_first_rows_response(
    dataset: str,
    config: str,
    split: str,
    assets_base_url: str,
    hf_token: Optional[str],
    min_cell_bytes: int,
    max_size_fallback: Optional[int],
    rows_max_bytes: int,
    rows_max_number: int,
    rows_min_number: int,
    columns_max_number: int,
    assets_directory: str,
) -> FirstRowsResponse:
    """
    Get the response of /first-rows for one specific split of a dataset from huggingface.co.
    Dataset can be private or gated if you pass an acceptable token.

    It is assumed that the dataset exist and can be accessed using the token.

    Args:
        dataset (`str`):
            A namespace (user or an organization) and a repo name separated
            by a `/`.
        config (`str`):
            A configuration name.
        split (`str`):
            A split name.
        assets_base_url (`str`):
            The base url of the assets.
        hf_endpoint (`str`):
            The Hub endpoint (for example: "https://huggingface.co")
        hf_token (`str` or `None`):
            An authentication token (See https://huggingface.co/settings/token)
        max_size_fallback (`int` or `None`): **DEPRECATED**
            The maximum number of bytes of the split to fallback to normal mode if the streaming mode fails.
            This argument is now hard-coded to 100MB, and will be removed in a future version.
        rows_max_bytes (`int`):
            The maximum number of bytes of the response (else, the response is truncated).
        rows_max_number (`int`):
            The maximum number of rows of the response.
        rows_min_number (`int`):
            The minimum number of rows of the response.
        columns_max_number (`int`):
            The maximum number of columns supported.
    Returns:
        [`FirstRowsResponse`]: The list of first rows of the split.
    <Tip>
    Raises the following errors:
        - [`libcommon.worker.ConfigNotFoundError`]
          If the config does not exist in the dataset.
        - [`libcommon.worker.SplitNotFoundError`]
          If the split does not exist in the dataset.
        - [`~workers.first_rows.InfoError`]
          If the config info could not be obtained using the datasets library.
        - [`~workers.first_rows.FeaturesError`]
          If the split features could not be obtained using the datasets library.
        - [`~workers.first_rows.StreamingRowsError`]
          If the split rows could not be obtained using the datasets library in streaming mode.
        - [`~workers.first_rows.NormalRowsError`]
          If the split rows could not be obtained using the datasets library in normal mode.
        - [`~workers.first_rows.RowsPostProcessingError`]
          If the post-processing of the split rows failed, e.g. while saving the images or audio files to the assets.
        - [`~workers.first_rows.TooManyColumnsError`]
          If the number of columns (features) exceeds the maximum supported number of columns.
        - [`~workers.first_rows.TooBigContentError`]
          If the first rows content exceeds the maximum supported size of bytes.
    </Tip>
    """
    logging.info(f"get first-rows for dataset={dataset} config={config} split={split}")
    use_auth_token: Union[bool, str, None] = hf_token if hf_token is not None else False
    # first ensure the tuple (dataset, config, split) exists on the Hub
    # get the list of splits
    try:
        split_full_names = get_dataset_split_full_names(dataset=dataset, use_auth_token=use_auth_token)
    except _EmptyDatasetError as err:
        raise EmptyDatasetError("The dataset is empty.", cause=err) from err
    except Exception as err:
        raise SplitsNamesError("Cannot get the split names for the dataset.", cause=err) from err
    # ^ can raise DatasetNotFoundError or SplitsNamesError
    if config not in [split_full_name["config"] for split_full_name in split_full_names]:
        raise ConfigNotFoundError(f"config {config} does not exist for dataset {dataset}")
    if {"dataset": dataset, "config": config, "split": split} not in [
        {
            "dataset": split_full_name["dataset"],
            "config": split_full_name["config"],
            "split": split_full_name["split"],
        }
        for split_full_name in split_full_names
    ]:
        raise SplitNotFoundError("The config or the split does not exist in the dataset")
    # get the features
    try:
        info = get_dataset_config_info(
            path=dataset,
            config_name=config,
            use_auth_token=use_auth_token,
        )
    except Exception as err:
        raise InfoError("The info cannot be fetched for the dataset config.", cause=err) from err
    if not info.features:
        try:
            # https://github.com/huggingface/datasets/blob/f5826eff9b06ab10dba1adfa52543341ef1e6009/src/datasets/iterable_dataset.py#L1255
            iterable_dataset = load_dataset(
                path=dataset,
                name=config,
                split=split,
                streaming=True,
                use_auth_token=use_auth_token,
            )
            if not isinstance(iterable_dataset, IterableDataset):
                raise TypeError("load_dataset should return an IterableDataset")
            iterable_dataset = iterable_dataset._resolve_features()
            if not isinstance(iterable_dataset, IterableDataset):
                raise TypeError("load_dataset should return an IterableDataset")
            features = iterable_dataset.features
        except Exception as err:
            raise FeaturesError("The split features (columns) cannot be extracted.", cause=err) from err
    else:
        features = info.features

    if features and len(features) > columns_max_number:
        raise TooManyColumnsError(
            f"Too many columns. The maximum supported number of columns is {columns_max_number}."
        )

    # validate size of response without the rows
    features_list = to_features_list(features=features)
    response_features_only: FirstRowsResponse = {
        "dataset": dataset,
        "config": config,
        "split": split,
        "features": features_list,
        "rows": [],
    }

    surrounding_json_size = get_json_size(response_features_only)
    if surrounding_json_size > rows_max_bytes:
        raise TooBigContentError("The first rows content after truncation exceeds the maximum size.")

    # get the rows
    try:
        rows = get_rows(
            dataset=dataset,
            config=config,
            split=split,
            streaming=True,
            rows_max_number=rows_max_number,
            use_auth_token=use_auth_token,
        )
    except Exception as err:
        MAX_SIZE_FALLBACK = 100_000_000
        if max_size_fallback:
            warnings.warn(
                (
                    f"The parameter 'max_size_fallback' is deprecated. The hard-coded value `{MAX_SIZE_FALLBACK}`"
                    " will be used instead."
                ),
                category=DeprecationWarning,
            )
        if info.size_in_bytes is None or info.size_in_bytes > MAX_SIZE_FALLBACK:
            raise StreamingRowsError(
                "Cannot load the dataset split (in streaming mode) to extract the first rows.",
                cause=err,
            ) from err
        try:
            rows = get_rows(
                dataset=dataset,
                config=config,
                split=split,
                streaming=False,
                rows_max_number=rows_max_number,
                use_auth_token=use_auth_token,
            )
        except Exception as err:
            raise NormalRowsError(
                "Cannot load the dataset split (in normal download mode) to extract the first rows.",
                cause=err,
            ) from err
    # transform the rows, if needed (e.g. save the images or audio to the assets, and return their URL)
    try:
        transformed_rows = transform_rows(
            dataset=dataset,
            config=config,
            split=split,
            rows=rows,
            features=features,
            assets_base_url=assets_base_url,
            assets_directory=assets_directory,
        )
    except Exception as err:
        raise RowsPostProcessingError(
            "Server error while post-processing the split rows. Please report the issue.",
            cause=err,
        ) from err

    # truncate the rows to fit within the restrictions, and prepare them as RowItems
    row_items = create_truncated_row_items(
        rows=transformed_rows,
        min_cell_bytes=min_cell_bytes,
        rows_max_bytes=rows_max_bytes - surrounding_json_size,
        rows_min_number=rows_min_number,
    )

    response = response_features_only
    response["rows"] = row_items

    # return the response
    return response


class FirstRowsWorker(DatasetsBasedWorker):
    first_rows_config: FirstRowsConfig

    @staticmethod
    def get_job_type() -> str:
        return "/first-rows"

    @staticmethod
    def get_version() -> str:
        return "2.0.0"

    def __init__(
        self,
        job_info: JobInfo,
        app_config: AppConfig,
        processing_step: ProcessingStep,
        first_rows_config: FirstRowsConfig,
    ) -> None:
        super().__init__(job_info=job_info, app_config=app_config, processing_step=processing_step)
        self.first_rows_config = first_rows_config

    def compute(self) -> Mapping[str, Any]:
        if self.config is None or self.split is None:
            raise ValueError("config and split are required")
        return compute_first_rows_response(
            dataset=self.dataset,
            config=self.config,
            split=self.split,
            assets_base_url=self.first_rows_config.assets.base_url,
            assets_directory=self.first_rows_config.assets.storage_directory,
            hf_token=self.common_config.hf_token,
            min_cell_bytes=self.first_rows_config.min_cell_bytes,
            max_size_fallback=self.first_rows_config.fallback_max_dataset_size,
            rows_max_bytes=self.first_rows_config.max_bytes,
            rows_max_number=self.first_rows_config.max_number,
            rows_min_number=self.first_rows_config.min_number,
            columns_max_number=self.first_rows_config.columns_max_number,
        )

    def get_new_splits(self, _: Mapping[str, Any]) -> set[_SplitFullName]:
        """Get the set of new splits, from the content created by the compute."""
        if self.config is None or self.split is None:
            raise ValueError("config and split are required")
        return {_SplitFullName(dataset=self.dataset, config=self.config, split=self.split)}<|MERGE_RESOLUTION|>--- conflicted
+++ resolved
@@ -19,11 +19,7 @@
     load_dataset,
 )
 from datasets.data_files import EmptyDatasetError as _EmptyDatasetError
-<<<<<<< HEAD
-=======
-from libcommon.exceptions import CustomError
 from libcommon.processing_graph import ProcessingStep
->>>>>>> 769bc3aa
 from libcommon.simple_cache import SplitFullName as _SplitFullName
 from libcommon.utils import orjson_dumps
 
